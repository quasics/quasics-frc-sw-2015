// Copyright (c) FIRST and other WPILib contributors.
// Open Source Software; you can modify and/or share it under the terms of
// the WPILib BSD license file in the root directory of this project.

package frc.robot.commands;

import edu.wpi.first.wpilibj2.command.Command;
import edu.wpi.first.wpilibj2.command.Commands;
import edu.wpi.first.wpilibj2.command.PrintCommand;
import edu.wpi.first.wpilibj2.command.WaitCommand;



import frc.robot.Constants.AutonomousSelectedOperation;
import frc.robot.Constants.AutonomousStartingPositions;
import frc.robot.subsystems.Drivebase;
import frc.robot.subsystems.IntakeRoller;
import frc.robot.subsystems.Shooter;

import frc.robot.commands.Autos;
import frc.robot.commands.TankDrive;
import frc.robot.commands.ArcadeDrive;
import frc.robot.commands.MoveClimbers;
import frc.robot.commands.RunIntake;
import frc.robot.commands.RunShooter;
import frc.robot.commands.RunTransitionRoller;
import frc.robot.commands.TimedRunShooter;
import frc.robot.commands.TimedRunIntake;
import frc.robot.commands.TimedRunTransitionRoller;


import java.util.function.Supplier;

import edu.wpi.first.util.sendable.Sendable;
import edu.wpi.first.wpilibj.DriverStation;
import edu.wpi.first.wpilibj.Joystick;
import edu.wpi.first.wpilibj.XboxController;
import edu.wpi.first.wpilibj2.command.Command;
import edu.wpi.first.wpilibj2.command.Commands;
import edu.wpi.first.wpilibj2.command.button.CommandXboxController;
import edu.wpi.first.wpilibj2.command.button.Trigger;
import frc.robot.subsystems.Drivebase;
import frc.robot.subsystems.Climbers;
import frc.robot.subsystems.Shooter;
import frc.robot.subsystems.IntakeRoller;
import frc.robot.subsystems.TransitionRoller;
import edu.wpi.first.wpilibj2.command.InstantCommand;
import edu.wpi.first.wpilibj2.command.PrintCommand;
import edu.wpi.first.wpilibj2.command.WaitCommand;
import edu.wpi.first.math.filter.SlewRateLimiter;
import edu.wpi.first.wpilibj.smartdashboard.SmartDashboard;
import edu.wpi.first.wpilibj.smartdashboard.SendableChooser;
import static edu.wpi.first.units.Units.Seconds;
import frc.robot.Trajectorygenerator;
import frc.robot.subsystems.TransitionRoller;

import frc.robot.commands.Autos;
import frc.robot.commands.TankDrive;
import frc.robot.Constants.PathWeaverConstantsMargert;
import frc.robot.Constants.PathWeaverConstantsSally;
import frc.robot.commands.ArcadeDrive;
import frc.robot.commands.MoveClimbers;
import frc.robot.commands.RunIntake;
import frc.robot.commands.RunShooter;
import frc.robot.commands.RunTransitionRoller;

import java.io.IOException;
import java.nio.file.Path;
import java.util.List;
import java.util.concurrent.locks.Condition;
import java.util.function.Supplier;

import edu.wpi.first.util.sendable.Sendable;
import edu.wpi.first.wpilibj.DriverStation;
import edu.wpi.first.wpilibj.Filesystem;
import edu.wpi.first.wpilibj.Joystick;
import edu.wpi.first.wpilibj2.command.Command;
import edu.wpi.first.wpilibj2.command.Commands;
import edu.wpi.first.wpilibj2.command.button.CommandXboxController;
import edu.wpi.first.wpilibj2.command.button.Trigger;
import frc.robot.subsystems.Drivebase;
import frc.robot.subsystems.Climbers;
import frc.robot.subsystems.Shooter;
import frc.robot.subsystems.IntakeRoller;
import frc.robot.subsystems.TransitionRoller;
import edu.wpi.first.wpilibj2.command.InstantCommand;
import edu.wpi.first.wpilibj2.command.PrintCommand;
import edu.wpi.first.wpilibj2.command.RamseteCommand;
import static edu.wpi.first.units.Units.*;

import edu.wpi.first.wpilibj2.command.WaitCommand;
import edu.wpi.first.math.controller.PIDController;
import edu.wpi.first.math.controller.RamseteController;
import edu.wpi.first.math.controller.SimpleMotorFeedforward;
import edu.wpi.first.math.filter.SlewRateLimiter;
import edu.wpi.first.math.geometry.Pose2d;
import edu.wpi.first.math.geometry.Rotation2d;
import edu.wpi.first.math.geometry.Translation2d;
import edu.wpi.first.math.kinematics.DifferentialDriveKinematics;
import edu.wpi.first.math.trajectory.TrajectoryConfig;
import edu.wpi.first.math.trajectory.Trajectory;
import edu.wpi.first.math.trajectory.Trajectory.State;

import edu.wpi.first.math.trajectory.TrajectoryGenerator;
import edu.wpi.first.math.trajectory.TrajectoryUtil;
import edu.wpi.first.math.trajectory.constraint.DifferentialDriveVoltageConstraint;
import edu.wpi.first.units.Distance;
import edu.wpi.first.units.Measure;
import edu.wpi.first.units.Velocity;
import edu.wpi.first.wpilibj.smartdashboard.SmartDashboard;
import static edu.wpi.first.units.Units.Seconds;
import static frc.robot.Trajectorygenerator.*;

import com.revrobotics.ColorSensorV3.ColorSensorMeasurementRate;




public final class Autos {
  public static Command resetOdometryToStartingPosition(Drivebase drivebase, String position, String color) {
    Pose2d startingPose;
    if (position == AutonomousStartingPositions.inFrontOfAmp)
      startingPose = GetTrajectoryInitialPose(color + "1ago");
    else if (position == AutonomousStartingPositions.leftOfSpeaker)
      startingPose = GetTrajectoryInitialPose(color + "1bgo");
    else if (position == AutonomousStartingPositions.inFrontOfSpeaker)
      startingPose = GetTrajectoryInitialPose(color + "2go");
    else if (position == AutonomousStartingPositions.rightOfSpeaker)
      startingPose = GetTrajectoryInitialPose(color + "3ago");
    else if (position == AutonomousStartingPositions.farField)
      startingPose = GetTrajectoryInitialPose(color + "3bgo");
    else {
      // ???
      startingPose = new Pose2d();
    }

    return new SetRobotOdometry(drivebase, startingPose);
  }

  public static Command intakeHelperCommand(IntakeRoller intakeRoller, TransitionRoller transitionRoller) {
    return Commands.parallel(
      new RunTransitionRoller(transitionRoller, 0.5, true),
      new RunIntake(intakeRoller, 0.5, true));
  }

  public static Command shootingSequence(TransitionRoller transitionRoller, Shooter shooter){
    return Commands.parallel(
      transitionDelay(transitionRoller),
      new TimedRunShooter(shooter, 0.5, Seconds.of(2.0), true));
  }

  public static Command transitionDelay(TransitionRoller transitionRoller){
    return Commands.sequence(
      new WaitCommand(0.75),
      secondaryHelper(  transitionRoller, .5, Seconds.of(1.25),false));
  }

  public static Command secondaryHelper(TransitionRoller transitionRoller, IntakeRoller intakeRoller){
    return Commands.parallel(new TimedRunTransitionRoller(transitionRoller, .5, Seconds.of(2.0), false),
    new TimedRunIntake(intakeRoller, .6, Seconds.of(2.0), false));
  }

  public static Command shootingSequenceWithoutWait(TransitionRoller transitionRoller, Shooter shooter) {
    return Commands.parallel(
      new TimedRunTransitionRoller(transitionRoller, .5, Seconds.of(1.25), true),
      new TimedRunShooter(shooter, 0.5, Seconds.of(1.25), true));
  }

  public static Command intakeWhileDriving(Drivebase drivebase, IntakeRoller intakeRoller, TransitionRoller transitionRoller, String pathName) {
    return Commands.race(
      GetCommandForTrajectory(pathName, drivebase),
      intakeHelperCommand(intakeRoller, transitionRoller)
    );
  }

  public static Command runShooterWhileDriving(Drivebase drivebase, Shooter shooter, String pathName) {
    return Commands.race(
      GetCommandForTrajectory(pathName, drivebase),
      new RunShooter(shooter, 0.5, true)
    );
  }

  /** Example static factory for an autonomous command. */
  public static Command GTFO(Drivebase drivebase, String position, String color) {
<<<<<<< HEAD
    return new TimedMovementTest(drivebase, Seconds.of(1), 0.30);
    /*String path = "";
=======
    //return new TimedMovementTest(drivebase, Seconds.of(2), 0.50);
    String path = "";
>>>>>>> 82f356e6
    if (position == AutonomousStartingPositions.inFrontOfAmp)
      path = color + "1ago";
    else if (position == AutonomousStartingPositions.leftOfSpeaker)
      path = color + "1ago";
    else if (position == AutonomousStartingPositions.inFrontOfSpeaker)
      path = color + "1ago";
    else if (position == AutonomousStartingPositions.rightOfSpeaker)
      path = color + "1ago";
    else if (position == AutonomousStartingPositions.farField)
      path = color + "1ago";

    return GetCommandForTrajectory(path, drivebase);*/
  }

  public static Command score1(TransitionRoller transitionRoller, Shooter shooter, String color) {
    // nothing for amp right now
    return shootingSequence(transitionRoller, shooter);
  }

  
  public static Command getAutonomousCommand(Drivebase drivebase, IntakeRoller intakeRoller, TransitionRoller transitionRoller, Shooter shooter, String overallOperation, String positionOption, String score2Option, String score3Option, boolean isBlue) {
    //ArrayList<Command> commands = new ArrayList<Command>();
    String color;
    if (isBlue) {
      color = "blue";
    }
    else {
      color = "red";
    }

    if (overallOperation == AutonomousSelectedOperation.doNothing){
      return new PrintCommand("Doing Nothing");
    } else if (overallOperation == AutonomousSelectedOperation.GTFO){
      return Commands.sequence(resetOdometryToStartingPosition(drivebase, positionOption, color), GTFO(drivebase, positionOption, color));
    } else if (overallOperation == AutonomousSelectedOperation.score1) {
      return Commands.sequence(resetOdometryToStartingPosition(drivebase, positionOption, color), score1(transitionRoller, shooter, color));
    } else if (overallOperation == AutonomousSelectedOperation.score1GTFO){
      return Commands.sequence(resetOdometryToStartingPosition(drivebase, positionOption, color), score1(transitionRoller, shooter, color), new WaitCommand(1), GTFO(drivebase, positionOption, color));
    }
    //return Commands.sequence(commands);
    return new PrintCommand("???");
  }
}<|MERGE_RESOLUTION|>--- conflicted
+++ resolved
@@ -182,13 +182,8 @@
 
   /** Example static factory for an autonomous command. */
   public static Command GTFO(Drivebase drivebase, String position, String color) {
-<<<<<<< HEAD
     return new TimedMovementTest(drivebase, Seconds.of(1), 0.30);
     /*String path = "";
-=======
-    //return new TimedMovementTest(drivebase, Seconds.of(2), 0.50);
-    String path = "";
->>>>>>> 82f356e6
     if (position == AutonomousStartingPositions.inFrontOfAmp)
       path = color + "1ago";
     else if (position == AutonomousStartingPositions.leftOfSpeaker)
