// Copyright (c) FIRST and other WPILib contributors.
// Open Source Software; you can modify and/or share it under the terms of
// the WPILib BSD license file in the root directory of this project.

package frc.robot.subsystems.elevator;

import com.revrobotics.RelativeEncoder;
import com.revrobotics.spark.SparkBase.PersistMode;
import com.revrobotics.spark.SparkBase.ResetMode;
import com.revrobotics.spark.SparkLowLevel.MotorType;
import com.revrobotics.spark.SparkMax;
import com.revrobotics.spark.config.SparkMaxConfig;
import edu.wpi.first.math.MathUtil;
import edu.wpi.first.math.controller.ElevatorFeedforward;
import edu.wpi.first.math.controller.PIDController;
import edu.wpi.first.wpilibj.DigitalInput;
import edu.wpi.first.wpilibj.smartdashboard.SmartDashboard;
import frc.robot.Constants.CanBusIds.SparkMaxIds;

/**
 *
 */
public class RealElevator extends AbstractElevator {
  private SparkMax m_leader = new SparkMax(SparkMaxIds.LEADER_ELEVATOR_ID, MotorType.kBrushless);
  DigitalInput m_limitSwitchUp = new DigitalInput(1);
  DigitalInput m_limitSwitchDown = new DigitalInput(0);

  private RelativeEncoder m_encoder;
  private TargetPosition m_targetPosition = TargetPosition.kDontCare;

  private final double VELOCITY_DEADBAND = 30;
  private int m_numCycles = 0;

  // TODO: Tune PID values.
  private final PIDController m_pid = new PIDController(0.20, 0.00, 0.00);
  private final ElevatorFeedforward m_feedforward = new ElevatorFeedforward(0.00, 0.5, 0.00);

  /**
   * Creates a new Elevator.
   */
  public RealElevator() {
    m_encoder = m_leader.getEncoder();

    SparkMaxConfig followerConfig = new SparkMaxConfig();
    followerConfig.follow(m_leader, true);

    try (SparkMax follower = new SparkMax(SparkMaxIds.FOLLOWER_ELEVATOR_ID, MotorType.kBrushless)) {
      follower.configure(
          followerConfig, ResetMode.kResetSafeParameters, PersistMode.kPersistParameters);
    }

    // Configure the primary (leader) motor.
    SparkMaxConfig leaderConfig = new SparkMaxConfig();
    leaderConfig.inverted(false);
    m_leader.configure(
        leaderConfig, ResetMode.kResetSafeParameters, PersistMode.kPersistParameters);

    m_pid.setTolerance(1, 2);
  }

  @Override
  public void setSpeed(double percentSpeed) {
    // do not use this when using pid, only for manual control
    m_targetPosition = TargetPosition.kDontCare;
    m_numCycles = 0;
    // System.out.println("Calling setSpeeds: " + percentSpeed);
    if (ableToMove(percentSpeed)) {
      m_leader.set(percentSpeed);
    }
  }

  @Override
  public void setVoltage(double voltage) {
    if (ableToMove(voltage)) {
      m_leader.setVoltage(voltage);
    }
  }

  @Override
  public void stop() {
    setSpeed(0);
  }

  @Override
  public void resetEncoders() {
    m_encoder.setPosition(0);
  }

  public void resetEncoders(double position) {
    m_encoder.setPosition(position);
  }

  @Override
  public double getPosition() {
    return m_encoder.getPosition();
  }

  @Override
  public double getVelocity() {
    return m_encoder.getVelocity();
  }

  final static boolean LIMIT_SWITCH_VALUE_WHEN_TRIGGERED = false;

  public boolean ableToMove(double speed) {
<<<<<<< HEAD
    boolean result = !((m_limitSwitchUp.get() == false && speed < 0)
        || (m_limitSwitchDown.get() == false && speed > 0));
    // System.out.println(": " + result);
    return result;
=======
    final boolean noisy = false;
    boolean result = !((m_limitSwitchUp.get() == false && speed < 0)
        || (m_limitSwitchDown.get() == false && speed > 0));
    if (noisy) {
      System.out.println("ableToMove: " + result);
    }
    return result;
  }

  protected boolean atBottom() {
    return !m_limitSwitchDown.get();
  }

  protected boolean atTop() {
    return !m_limitSwitchUp.get();
>>>>>>> a9059653
  }

  @Override
  public void periodic() {
    super.periodic();

    m_numCycles++;

    SmartDashboard.putBoolean("Limit switch Up", m_limitSwitchUp.get());
    SmartDashboard.putBoolean("Limit switch Down", m_limitSwitchDown.get());

    SmartDashboard.putBoolean("At elevator setpoint?", m_pid.atSetpoint());

    // SmartDashboard.putBoolean("Able to move", ableToMove());
    // System.out.println(m_targetPosition);

    if (!ableToMove(m_encoder.getVelocity())
        && Math.abs(m_encoder.getVelocity()) > VELOCITY_DEADBAND) {
      System.out.println("Stopping: at bottom=" + atBottom());
      stop();
      if (m_targetPosition != TargetPosition.kDontCare) {
        SmartDashboard.putString("StoppingFor" + m_targetPosition, "yes");
      }
    }

    if (!m_limitSwitchDown.get()) {
      // System.out.println("Resetting encoders");
      resetEncoders();
    }
    if (!m_limitSwitchUp.get()) {
      // resetEncoders(getRotationsForPosition(AbstractElevator.TargetPosition.kL2));
    }

    if (m_targetPosition != TargetPosition.kDontCare) {
      double targetRotations = getRotationsForPosition(m_targetPosition);
      double velocity = m_encoder.getVelocity();
      double pidOutput = m_pid.calculate(m_encoder.getPosition(), targetRotations);
      double feedforward = m_feedforward.calculate(velocity);

      double voltClampBasedOnCycles = m_numCycles * 0.5;
      double voltClamp = MathUtil.clamp(voltClampBasedOnCycles, -12, 12);
      double output = MathUtil.clamp(pidOutput + feedforward, -voltClamp, voltClamp);

      setVoltage(output);

      final boolean noisy = true;
      if (noisy) {
        System.out.printf("PID -> pos: %.02f, set: %.02f, vel: %.02f, pidOut: %.02f, ff: %.02f, "
                + "output: %.02f, atSetpoint: %b%n",
            m_encoder.getPosition(), targetRotations, velocity, pidOutput, feedforward, output,
            m_pid.atSetpoint());
      }
    }
  }

  protected double getRotationsForPosition(TargetPosition position) {
    switch (position) {
      case kDontCare:
        return m_encoder.getPosition();
      // TODO: Make down negative and up positive
      case kBottom:
        return 5;
      case kL1:
        return -74;
      case kL2:
        return -145;
      case kTop:
        return -209;
    }

    System.err.println("**** Invalid/unexpected target position: " + position);
    return 0;
  }

  public void setTargetPosition(TargetPosition position) {
    m_numCycles = 0;
    m_targetPosition = position;
  }
}<|MERGE_RESOLUTION|>--- conflicted
+++ resolved
@@ -103,19 +103,8 @@
   final static boolean LIMIT_SWITCH_VALUE_WHEN_TRIGGERED = false;
 
   public boolean ableToMove(double speed) {
-<<<<<<< HEAD
-    boolean result = !((m_limitSwitchUp.get() == false && speed < 0)
+    return !((m_limitSwitchUp.get() == false && speed < 0)
         || (m_limitSwitchDown.get() == false && speed > 0));
-    // System.out.println(": " + result);
-    return result;
-=======
-    final boolean noisy = false;
-    boolean result = !((m_limitSwitchUp.get() == false && speed < 0)
-        || (m_limitSwitchDown.get() == false && speed > 0));
-    if (noisy) {
-      System.out.println("ableToMove: " + result);
-    }
-    return result;
   }
 
   protected boolean atBottom() {
@@ -124,7 +113,6 @@
 
   protected boolean atTop() {
     return !m_limitSwitchUp.get();
->>>>>>> a9059653
   }
 
   @Override
