--- conflicted
+++ resolved
@@ -167,10 +167,7 @@
       return;
     }
     getPose();
-<<<<<<< HEAD
-=======
-    // System.out.println(pose);
->>>>>>> 4c3ccd20
+    System.out.println(pose);
     visionSim.update(pose);
   }
 
