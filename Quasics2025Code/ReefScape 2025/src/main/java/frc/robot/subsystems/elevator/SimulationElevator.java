// Copyright (c) FIRST and other WPILib contributors.
// Open Source Software; you can modify and/or share it under the terms of
// the WPILib BSD license file in the root directory of this project.

package frc.robot.subsystems.elevator;

import com.revrobotics.spark.SparkClosedLoopController;

import edu.wpi.first.math.system.plant.DCMotor;
import edu.wpi.first.units.Units;
import edu.wpi.first.units.measure.Distance;
import edu.wpi.first.wpilibj.Encoder;
import edu.wpi.first.wpilibj.RobotController;
import edu.wpi.first.wpilibj.motorcontrol.PWMSparkMax;
import edu.wpi.first.wpilibj.simulation.BatterySim;
import edu.wpi.first.wpilibj.simulation.ElevatorSim;
import edu.wpi.first.wpilibj.simulation.EncoderSim;
import edu.wpi.first.wpilibj.simulation.PWMSim;
import edu.wpi.first.wpilibj.simulation.RoboRioSim;
import edu.wpi.first.wpilibj.smartdashboard.Mechanism2d;
import edu.wpi.first.wpilibj.smartdashboard.MechanismLigament2d;
import edu.wpi.first.wpilibj.smartdashboard.SmartDashboard;

public class SimulationElevator extends AbstractElevator {
  static final double EXTENSION_SPEED = +1.0;
  static final double RETRACTION_SPEED = -1.0;
  static final double MAX_DESIRED_HEIGHT = 2.0;
  static final double MIN_DESIRED_HEIGHT = 0.0;
  static final double ACCEPTABLE_ERROR = 0.1;

  static public final int ELEVATOR_PWM_ID = 5;
  static public final int ELEVATOR_ENCODER_PORT_A = 4;
  static public final int ELEVATOR_ENCODER_PORT_B = 5;

  // This gearbox represents a gearbox containing 4 Vex 775pro motors.
  private final DCMotor m_gearing = DCMotor.getNEO(1);

  private final Encoder m_encoder = new Encoder(ELEVATOR_ENCODER_PORT_A,
      ELEVATOR_ENCODER_PORT_B);
  private final PWMSparkMax m_motor = new PWMSparkMax(ELEVATOR_PWM_ID);

  // Mechanism2d visualization of the hardware (for rendering in
  // SmartDashboard, or the simulator).
  private final MechanismLigament2d m_mech2d;

  //////////////////////////////////////////////////////////////////////////////
  // Simulation support data/objects

  // Simulation motors/encoders
  private final PWMSim m_motorSim = new PWMSim(m_motor);
  private final EncoderSim m_encoderSim = new EncoderSim(m_encoder);

  // TODO: Update these constants to better emulate the real behavior of the
  // hardware. (But for now, this will at least give us something we can use.)
  private static final double kGearing = 10.0;
  private static final Distance kDrumRadius = Units.Inches.of(1);
  private static final double kEncoderMetersPerPulse = 2.0 * Math.PI * kDrumRadius.abs(Units.Meters) / 4096;
  private static final double kCarriageMass = 1.0; // kg
  private static final double kMinHeightMeters = MIN_DESIRED_HEIGHT - 1; // arbitrary: should be < min desired
  private static final double kMaxHeightMeters = MAX_DESIRED_HEIGHT + 1; // arbitrary: should be > max desired
  private static final boolean ENABLE_GRAVITY = true;
  private static final double kHeightMetersAtStart = 0;

  // Simulation classes help us simulate what's going on, optionally including
  // gravity.
  private final ElevatorSim m_sim = new ElevatorSim(m_gearing, kGearing, kCarriageMass, kDrumRadius.in(Units.Meters),
      kMinHeightMeters, kMaxHeightMeters, ENABLE_GRAVITY, kHeightMetersAtStart);

  private TargetPosition m_targetPosition = TargetPosition.kDontCare;

  /** Creates a new SimulationElevator. */
  public SimulationElevator() {
    // Encoder setup (so that simulation can drive actual values; without this,
    // we'll keep getting 0 distance/height, regardless of
    // direction/speed/duration).
    m_encoder.setDistancePerPulse(kEncoderMetersPerPulse);

    // Simulation rendering setup.
    Mechanism2d rootMech2d = new Mechanism2d(9, 10);
    m_mech2d = rootMech2d.getRoot("LeftClimber Root", 3, 0)
        .append(new MechanismLigament2d("LeftClimber", m_sim.getPositionMeters(), 90));

    // Publish Mechanism2d to SmartDashboard.
    // To show the visualization, select Network Tables -> SmartDashboard
    // -> Elevator Sim
    SmartDashboard.putData("Elevator Sim", rootMech2d);
  }

  protected double translateTargetPositionToValue(TargetPosition position) {
    switch (position) {
      case kDontCare:
        return m_encoder.getDistance();
      // Actual values start here.
      case kBottom:
        return MIN_DESIRED_HEIGHT;
      case kL1:
        return (MAX_DESIRED_HEIGHT - MIN_DESIRED_HEIGHT) / 2;
      case kL2:
        return MAX_DESIRED_HEIGHT;
    }

    System.err.println("**** Invalid/unexpected target position: " + position);
    return 0;
  }

  private void updateTargetedSpeed() {
    if (m_targetPosition != TargetPosition.kDontCare) {
      final double targetValue = translateTargetPositionToValue(m_targetPosition);
      final double error = targetValue - m_encoder.getDistance();
      final double percentError = error / (MAX_DESIRED_HEIGHT - MIN_DESIRED_HEIGHT); // Complete hack
      final double errorScaling = 1.0;
      double speed = Math.min(Math.max(percentError * errorScaling, -1.0), 1.0);
      if (ACCEPTABLE_ERROR > Math.abs(error)) {
        speed = 0;
      }
      m_motor.set(speed);
    }
  }

  public void periodic() {
    super.periodic();

    // TODO: Emulating PID control for now. Real PID control can be added later.
    if (m_targetPosition != TargetPosition.kDontCare) {
      updateTargetedSpeed();
    }

    // Update the visualization of the climber positions.
    //
    // This might be done in simulationPeriodic(), since this class *is* purely
    // simulation-oriented. But I'll do it in the periodic() function, as a reminder
    // that this same thing could be done to provide a rendering of the data for a
    // *real* elevator within the SmartDashboard at a match (e.g., as an aid to the
    // drive team).
    m_mech2d.setLength(m_encoder.getDistance());
  }

  /** Advance the simulation. */
  @Override
  public void simulationPeriodic() {
    super.simulationPeriodic();

    // In this method, we update our simulation of what our subsystem is doing.

    // First, we set our "inputs" (voltages).
    final double speed = m_motorSim.getSpeed();
    final double batteryVoltage = RobotController.getBatteryVoltage();
    final double desiredVoltage = speed * batteryVoltage;
    m_sim.setInput(desiredVoltage);

    // Next, we update the simulation. The standard loop time is 20ms.
    m_sim.update(0.020);

    // Now, we can set our simulated encoder's readings and simulated battery
    // voltage.
    final double leftPos = m_sim.getPositionMeters();
    m_encoderSim.setDistance(leftPos);

    RoboRioSim.setVInVoltage(
        // Note: this should really be updated in conjunction with the simulated drive
        // base (and anything else we're "powering", such as a simulated shooter, as
        // well).
        BatterySim.calculateDefaultBatteryLoadedVoltage(m_sim.getCurrentDrawAmps()));
  }

  @Override
  public void setTargetPosition(TargetPosition position) {
    m_targetPosition = position;
  }

  @Override
  public void setSpeed(double percentSpeed) {
    m_motor.set(percentSpeed);

    // Client code is presumably directly controlling the elevator, so we won't try
    // to use PID to drive to a given set point. (If we don't do this, then the PID
    // logic in "periodic()" is going to immediately override the speed, if a target
    // position has previously been set.)
    m_targetPosition = TargetPosition.kDontCare;
  }

  @Override
  public void stop() {
    m_motor.set(0);
  }

  @Override
  public void resetEncoders() {
    m_encoder.reset();
  }

  @Override
  public double getPosition() {
    return m_encoder.getDistance();
  }

  @Override
  public double getVelocity() {
    return m_encoder.getRate();
  }
<<<<<<< HEAD
=======

  @Override
  public SparkClosedLoopController getPIDController() {
    // TODO: Implement this method
    return null;
  }
>>>>>>> c6850b15
}<|MERGE_RESOLUTION|>--- conflicted
+++ resolved
@@ -198,13 +198,5 @@
   public double getVelocity() {
     return m_encoder.getRate();
   }
-<<<<<<< HEAD
-=======
-
-  @Override
-  public SparkClosedLoopController getPIDController() {
-    // TODO: Implement this method
-    return null;
-  }
->>>>>>> c6850b15
+
 }