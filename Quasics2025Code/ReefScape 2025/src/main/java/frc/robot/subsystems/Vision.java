// Copyright (c) FIRST and other WPILib contributors.
// Open Source Software; you can modify and/or share it under the terms of
// the WPILib BSD license file in the root directory of this project.

package frc.robot.subsystems;

import static edu.wpi.first.units.Units.Degrees;

import edu.wpi.first.apriltag.AprilTag;
import edu.wpi.first.apriltag.AprilTagFieldLayout;
import edu.wpi.first.apriltag.AprilTagFields;
import edu.wpi.first.math.geometry.Pose2d;
import edu.wpi.first.math.geometry.Pose3d;
import edu.wpi.first.math.geometry.Rotation2d;
import edu.wpi.first.math.geometry.Rotation3d;
import edu.wpi.first.math.geometry.Transform3d;
import edu.wpi.first.math.geometry.Translation3d;
import edu.wpi.first.units.measure.Angle;
import edu.wpi.first.units.measure.Distance;
import edu.wpi.first.wpilibj.smartdashboard.Field2d;
import edu.wpi.first.wpilibj.smartdashboard.SmartDashboard;
import edu.wpi.first.wpilibj2.command.SubsystemBase;
import frc.robot.Robot;
import java.io.IOException;
import java.util.function.Supplier;
import java.util.List;
import java.util.*;

import org.photonvision.EstimatedRobotPose;
import org.photonvision.PhotonUtils;
import org.photonvision.PhotonCamera;
import org.photonvision.targeting.PhotonPipelineResult;
import org.photonvision.PhotonPoseEstimator;
import org.photonvision.simulation.PhotonCameraSim;
import org.photonvision.simulation.SimCameraProperties;
import org.photonvision.simulation.VisionSystemSim;
import org.photonvision.targeting.PhotonPipelineResult;
import org.photonvision.targeting.PhotonTrackedTarget;

// CODE_REVIEW/FIXME: Nothing is happening in this subsystem. Are you planning to make changes to add
// functionality?
public class Vision extends SubsystemBase {
  record TargetData(int id, Angle angle, Distance distance) {
  }

  private static final boolean USE_REEFSCAPE_LAYOUT = true;
  private static final boolean USE_ANDYMARK_CONFIG_FOR_REEFSCAPE = false;
  private Optional<EstimatedRobotPose> latestPose = Optional.empty();

  /** Custom tag positions for use in the Quasics workspace. */
  private static List<AprilTag> CUSTOM_TAGS = Arrays.asList(
      new AprilTag(0, new Pose3d(0, 0, 19.3 / 39.37, new Rotation3d())),
      new AprilTag(1, new Pose3d(0, 23.2 / 39.37, 18.6 / 39.37, new Rotation3d())),
      new AprilTag(585, new Pose3d(-1, -1, 18.1, new Rotation3d())),
      new AprilTag(586, new Pose3d(26.8, -1, 20.5, new Rotation3d())));

  /**
   * sim
   * The predefined tag field layout that should be loaded (or null, if the
   * reefscape layout isn't being used).
   */
  private static final AprilTagFields FIELD_LAYOUT = USE_REEFSCAPE_LAYOUT
      ? (USE_ANDYMARK_CONFIG_FOR_REEFSCAPE ? AprilTagFields.k2025ReefscapeAndyMark
          : AprilTagFields.k2025ReefscapeWelded)
      : null // Fall back on the custom layout
  ;

  // TODO: Add the actual values for translating the robot's position to the
  // camera's position.
  private final Transform3d robotToCam = new Transform3d(new Translation3d(0, 0, 0), new Rotation3d());

  private PhotonCamera camera = new PhotonCamera("USB_Camera");
  public final PhotonPoseEstimator visionEstimator;
  private Supplier<Pose2d> poseSupplier;
  private Pose2d pose;
  private Pose3d fieldPose;
  private Pose3d robotPose3d;
  private final AprilTagFieldLayout m_tagLayout;
  private PhotonTrackedTarget target;

  public Vision(Supplier<Pose2d> pSupplier) {
    poseSupplier = pSupplier;
    AprilTagFieldLayout tagLayout = null;
    if (FIELD_LAYOUT != null) {
      try {
        tagLayout = AprilTagFieldLayout.loadFromResource(FIELD_LAYOUT.m_resourceFile);
      } catch (IOException ioe) {
        System.err.println("Warning: failed to load April Tags layout (" + FIELD_LAYOUT + ")");
        ioe.printStackTrace();
      }
    } else {
      tagLayout = new AprilTagFieldLayout(CUSTOM_TAGS, 54 * 12 / 39.37, 27 * 12 / 39.37);
      ;
    }

    visionEstimator = new PhotonPoseEstimator(
        tagLayout, PhotonPoseEstimator.PoseStrategy.MULTI_TAG_PNP_ON_COPROCESSOR, robotToCam);

    m_tagLayout = tagLayout;
    setUpSimulationSupport();
  }

  @Override
  public void periodic() {
    /*
     * if (Robot.isSimulation()) {
     * latestPose.ifPresentOrElse(
     * est ->
     * getDebugField().getObject("VisionEstimation").setPose(est.estimatedPose.
     * toPose2d()),
     * () -> {
     * getDebugField().getObject("VisionEstimation").setPoses();
     * });
     * }
     * }
     */
    findTargets();
    if (target != null) {
      if (m_tagLayout.getTagPose(target.getFiducialId()).isPresent()) {
        robotPose3d = PhotonUtils.estimateFieldToRobotAprilTag(target.getBestCameraToTarget(),
            m_tagLayout.getTagPose(target.getFiducialId()).get(), robotToCam);
        System.out.println("Target ID: " + target.getFiducialId() + " Target Yaw: " +
            target.getYaw() + " Target Pitch: "
            + target.getPitch());
      }
    }

<<<<<<< HEAD
    if (m_tagLayout.getTagPose(target.getFiducialId()).isPresent()) {
      robotPose3d = PhotonUtils.estimateFieldToRobotAprilTag(target.getBestCameraToTarget(),
          m_tagLayout.getTagPose(target.getFiducialId()).get(), robotToCam);
      System.out.println("Target ID: " + target.getFiducialId() + " Target Yaw: " + target.getYaw() + " Target Pitch: "
          + target.getPitch());
    }

    // TODO: "Verbose" mode (allow us to turn off debugging output if we want to debug something else)
    if (Robot.isSimulation()) {
      Pose2d simPose = robotPose3d.toPose2d();
      System.out.println(simPose);
    }
    var result = camera.getLatestResult();
    boolean hasTargets = result.hasTargets();
    // SmartDashboard.putString("found target?", result.hasTargets() ? "true" :
    // "false");

    

=======
    // TODO: "Verbose" mode (allow us to turn off debugging output if we want to
    // debug something else)
    /*
     * if (Robot.isSimulation()) {
     * Pose2d simPose = robotPose3d.toPose2d();
     * System.out.println(simPose);
     * }
     */
>>>>>>> 62f4a0a4
    simulationPeriodic();
  }

  @Override
  public void simulationPeriodic() {
    if (visionSim == null) {
      return;
    }
    updateEstimatedGlobalPose();
    System.out.println(getFieldRobotPose());
    // updateEstimatedPoseToCamera();
  }

  private VisionSystemSim visionSim;
  private SimCameraProperties cameraProp;
  private PhotonCameraSim cameraSim;
  final boolean ENABLE_WIREFRAME_RENDERING = true;

  private void setUpSimulationSupport() {
    if (Robot.isReal()) {
      return;
    }

    visionSim = new VisionSystemSim("main");
    visionSim.addAprilTags(m_tagLayout);
    getDebugField();

    cameraProp = new SimCameraProperties();
    cameraProp.setCalibration(640, 320, Rotation2d.fromDegrees(78));
    // double check these numbers, most are placeholders
    cameraProp.setCalibError(0, 0.0);
    cameraProp.setFPS(30);
    cameraProp.setAvgLatencyMs(0);
    cameraProp.setLatencyStdDevMs(0);

    cameraSim = new PhotonCameraSim(camera, cameraProp);
    visionSim.addCamera(cameraSim, robotToCam);
    cameraSim.enableDrawWireframe(ENABLE_WIREFRAME_RENDERING);
  }

  public Field2d getDebugField() {
    if (visionSim == null) {
      return null;
    }
    return visionSim.getDebugField();
  }

  public void resetSimPose(Pose2d pose) {
    if (visionSim != null) {
      visionSim.resetRobotPose(pose);
    }
  }

  private Pose2d getPose() {
    pose = poseSupplier.get();
    return pose;
  }

  private void updateEstimatedGlobalPose() {
    if (camera == null) {
      return;
    }
    // Fixme: Throwing out the return value
    // Suggestion: Variable naming - "OdometryPose" vs "VisionEstimatedPose"?

    getPose();
<<<<<<< HEAD
    // System.out.println(pose);
    visionSim.update(pose);
  }

=======
    System.out.println(pose);
    visionSim.update(pose);
  }

  public Pose3d getFieldRobotPose() {
    if (target == null) {
      return null;
    }
    if (m_tagLayout.getTagPose(target.getFiducialId()).isPresent()) {
      fieldPose = PhotonUtils.estimateFieldToRobotAprilTag(target.getBestCameraToTarget(),
          m_tagLayout.getTagPose(target.getFiducialId()).get(), robotToCam);
    }
    return fieldPose;
  }

  // Review/fixme: Unused method
>>>>>>> 62f4a0a4
  private Optional<EstimatedRobotPose> updateEstimatedPoseToCamera() {
    if (pose != null) {
      visionEstimator.setLastPose(pose);
      visionEstimator.setReferencePose(pose);
    }

    List<PhotonPipelineResult> results = camera.getAllUnreadResults();
    if (results.isEmpty()) {
      return Optional.empty();
    }

    Optional<EstimatedRobotPose> lastEstimatedPose = Optional.empty();
    for (PhotonPipelineResult result : results) {
      lastEstimatedPose = visionEstimator.update(result);
    }
    return lastEstimatedPose;
  }

  public void findTargets() {
    List<PhotonPipelineResult> results = camera.getAllUnreadResults();
    if (results.isEmpty()) {
      return;
    } else {
      for (PhotonPipelineResult result : results) {
        latestPose = visionEstimator.update(result);
        boolean hasTargets = result.hasTargets();
        if (hasTargets == false) {
          return;
        } else {
          List<PhotonTrackedTarget> targets = result.getTargets();
          target = result.getBestTarget();
        }
        SmartDashboard.putString("found target?", result.hasTargets() ? "true" : "false");
      }
    }
  }

  public int getBestTargetID() {
    findTargets();
    int id = target.getFiducialId();
    return id;
  }

  public Angle getTargetAngleDegrees(int id) {
    Angle angle = null;
    List<PhotonPipelineResult> results = camera.getAllUnreadResults();
    if (results.isEmpty()) {
      return null;
    }
    for (PhotonPipelineResult result : results) {
      boolean hasTargets = result.hasTargets();
      if (hasTargets == false) {
        return null;
      } else {
        List<PhotonTrackedTarget> targets = result.getTargets();
        for (PhotonTrackedTarget target : targets) {
          if (id == target.getFiducialId()) {
            angle = Degrees.of(target.getYaw());
          }
        }
      }
    }
    return angle;
  }
}<|MERGE_RESOLUTION|>--- conflicted
+++ resolved
@@ -125,14 +125,6 @@
       }
     }
 
-<<<<<<< HEAD
-    if (m_tagLayout.getTagPose(target.getFiducialId()).isPresent()) {
-      robotPose3d = PhotonUtils.estimateFieldToRobotAprilTag(target.getBestCameraToTarget(),
-          m_tagLayout.getTagPose(target.getFiducialId()).get(), robotToCam);
-      System.out.println("Target ID: " + target.getFiducialId() + " Target Yaw: " + target.getYaw() + " Target Pitch: "
-          + target.getPitch());
-    }
-
     // TODO: "Verbose" mode (allow us to turn off debugging output if we want to debug something else)
     if (Robot.isSimulation()) {
       Pose2d simPose = robotPose3d.toPose2d();
@@ -145,7 +137,6 @@
 
     
 
-=======
     // TODO: "Verbose" mode (allow us to turn off debugging output if we want to
     // debug something else)
     /*
@@ -154,7 +145,6 @@
      * System.out.println(simPose);
      * }
      */
->>>>>>> 62f4a0a4
     simulationPeriodic();
   }
 
@@ -221,13 +211,7 @@
     // Suggestion: Variable naming - "OdometryPose" vs "VisionEstimatedPose"?
 
     getPose();
-<<<<<<< HEAD
     // System.out.println(pose);
-    visionSim.update(pose);
-  }
-
-=======
-    System.out.println(pose);
     visionSim.update(pose);
   }
 
@@ -242,8 +226,17 @@
     return fieldPose;
   }
 
-  // Review/fixme: Unused method
->>>>>>> 62f4a0a4
+  public Pose3d getFieldRobotPose() {
+    if (target == null) {
+      return null;
+    }
+    if (m_tagLayout.getTagPose(target.getFiducialId()).isPresent()) {
+      fieldPose = PhotonUtils.estimateFieldToRobotAprilTag(target.getBestCameraToTarget(),
+          m_tagLayout.getTagPose(target.getFiducialId()).get(), robotToCam);
+    }
+    return fieldPose;
+  }
+
   private Optional<EstimatedRobotPose> updateEstimatedPoseToCamera() {
     if (pose != null) {
       visionEstimator.setLastPose(pose);
