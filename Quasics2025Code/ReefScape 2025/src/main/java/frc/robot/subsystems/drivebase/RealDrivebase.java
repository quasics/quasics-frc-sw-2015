// Copyright (c) FIRST and other WPILib contributors.
// Open Source Software; you can modify and/or share it under the terms of
// the WPILib BSD license file in the root directory of this project.

package frc.robot.subsystems.drivebase;
import static edu.wpi.first.units.Units.*;
import frc.robot.Constants;
import frc.robot.Constants.CanBusIds;
import frc.robot.Constants.CanBusIds.SparkMaxIds;
import frc.robot.sensors.IGyro;
import frc.robot.sensors.OffsetGyro;
import frc.robot.sensors.TrivialEncoder;
import frc.robot.utils.RobotSettings;
import frc.robot.sensors.SparkMaxEncoderWrapper;

import com.revrobotics.spark.SparkBase.ResetMode;
import com.revrobotics.spark.SparkMax;
import com.revrobotics.RelativeEncoder;
import com.revrobotics.spark.SparkBase.PersistMode;
import com.revrobotics.spark.SparkLowLevel.MotorType;
import com.revrobotics.spark.config.SparkMaxConfig;

import edu.wpi.first.math.estimator.DifferentialDrivePoseEstimator;
import edu.wpi.first.math.kinematics.ChassisSpeeds;
import edu.wpi.first.math.kinematics.DifferentialDriveKinematics;
import edu.wpi.first.math.kinematics.DifferentialDriveWheelSpeeds;
import edu.wpi.first.units.measure.AngularVelocity;
import edu.wpi.first.units.measure.Distance;
import edu.wpi.first.units.measure.LinearVelocity;
import edu.wpi.first.wpilibj2.command.SubsystemBase;
import com.ctre.phoenix6.hardware.Pigeon2;

public class RealDrivebase extends IDrivebase {

  private static final LinearVelocity ZERO_MPS = MetersPerSecond.of(0);

  public static final LinearVelocity MAX_SPEED = MetersPerSecond.of(1.0);
  public static final AngularVelocity MAX_ANGULAR_SPEED = RadiansPerSecond.of(Math.PI);

  private final Pigeon2 m_rawGyro = new Pigeon2(CanBusIds.PIGEON2_CAN_ID);

  final SparkMax m_leftLeader = new SparkMax(SparkMaxIds.LEFT_LEADER_ID, MotorType.kBrushless);
  final SparkMax m_leftFollower =
    new SparkMax(SparkMaxIds.LEFT_FOLLOWER_ID, MotorType.kBrushless);
  final SparkMax m_rightLeader = new SparkMax(SparkMaxIds.RIGHT_LEADER_ID, MotorType.kBrushless);
  final SparkMax m_rightFollower =
      new SparkMax(SparkMaxIds.RIGHT_FOLLOWER_ID, MotorType.kBrushless);
  final SparkMaxConfig leftFollowerConfig = new SparkMaxConfig();
  final SparkMaxConfig rightFollowerConfig = new SparkMaxConfig();

  // change this
  public static final Distance TRACK_WIDTH_METERS = Meters.of(Constants.SallyConstants.TRACK_WIDTH);

  private final RelativeEncoder m_leftEncoder = m_leftLeader.getEncoder();
  private final RelativeEncoder m_rightEncoder = m_rightLeader.getEncoder();

  private final IGyro m_IGyro = IGyro.wrapGyro(m_rawGyro);
  private final IGyro m_offsetGyro = new OffsetGyro(m_IGyro);
  private final TrivialEncoder m_leftTrivialEncoder = new SparkMaxEncoderWrapper(m_leftEncoder);
  private final TrivialEncoder m_rightTrivialEncoder = new SparkMaxEncoderWrapper(m_rightEncoder);


  /** Creates a new Drivebase. */
  public RealDrivebase(RobotSettings.Robot robot) {
    super(robot);

    super.setName(getClass().getSimpleName());
  }

  @Override
  public void periodic() {
    // This method will be called once per scheduler run
  }

  @Override
<<<<<<< HEAD
  protected void setMotorSpeeds_HAL(double leftVoltage, double rightVoltage) {
      m_leftLeader.setVoltage(leftVoltage);
      m_rightLeader.setVoltage(rightVoltage);
=======
  protected void setMotorVoltages_HAL(double leftVoltage, double rightVoltage) {
      m_leftLeader.set(leftVoltage);
      m_rightLeader.set(rightVoltage);
>>>>>>> 13d10401
  }

  protected TrivialEncoder getLeftEncoder_HAL() {
    return m_leftTrivialEncoder;
  }

  protected TrivialEncoder getRightEncoder_HAL() {
    return m_rightTrivialEncoder;
  }

  protected IGyro getGyro_HAL() {
    return m_offsetGyro;
  }
}<|MERGE_RESOLUTION|>--- conflicted
+++ resolved
@@ -73,15 +73,9 @@
   }
 
   @Override
-<<<<<<< HEAD
   protected void setMotorSpeeds_HAL(double leftVoltage, double rightVoltage) {
-      m_leftLeader.setVoltage(leftVoltage);
-      m_rightLeader.setVoltage(rightVoltage);
-=======
-  protected void setMotorVoltages_HAL(double leftVoltage, double rightVoltage) {
       m_leftLeader.set(leftVoltage);
       m_rightLeader.set(rightVoltage);
->>>>>>> 13d10401
   }
 
   protected TrivialEncoder getLeftEncoder_HAL() {
