--- conflicted
+++ resolved
@@ -147,14 +147,9 @@
     SmartDashboard.putData("Reset odometry", new InstantCommand(() -> m_drivebase.resetOdometry()));
     SmartDashboard.putData("Transition Roller Forward", new RunTransitionRoller(m_transitionRoller, .1, true));
     SmartDashboard.putData("Intake Roller Forward", new RunIntake(m_intakeRoller, .5, true));
-<<<<<<< HEAD
-    SmartDashboard.putData("Reset Revolutions", new InstantCommand(() -> m_climbers.ResetRevolutions()));
-    SmartDashboard.putData("Set Revolutions", new InstantCommand(() -> m_climbers.SetRevolutions()));
-=======
     SmartDashboard.putData("Enable Breaking Mode", new InstantCommand(() -> m_drivebase.enableBreakingMode(true)));
-    SmartDashboard.putData("Enable Coasting Mode", new InstantCommand(() -> m_drivebase.enableBreakingMode(false)));
->>>>>>> 535aa25b
-  }
+    SmartDashboard.putData("Enable Coasting Mode", new InstantCommand(() -> m_drivebase.enableBreakingMode(false)));    SmartDashboard.putData("Reset Revolutions", new InstantCommand(() -> m_climbers.ResetRevolutions()));
+    SmartDashboard.putData("Set Revolutions", new InstantCommand(() -> m_climbers.SetRevolutions()));  }
 
   /**
    * Use this method to define your trigger->command mappings. Triggers can be created via the
@@ -246,11 +241,7 @@
   }
 
 private  Command IntakeHelperCommand(boolean takingin){
-<<<<<<< HEAD
-  return Commands.parallel(new RunTransitionRoller(m_transitionRoller, .5, takingin), new RunIntake(m_intakeRoller, .75, takingin));
-=======
-  return Commands.parallel(new RunTransitionRoller(m_transitionRoller, .5, takingin), new RunIntake(m_intakeRoller, .5, takingin));
->>>>>>> 535aa25b
+  return Commands.parallel(new RunTransitionRoller(m_transitionRoller, .5, takingin), new RunIntake(m_intakeRoller, .6, takingin));
 }
 
 public static Command shootingSequence(TransitionRoller transitionRoller, Shooter shooter, double power){
