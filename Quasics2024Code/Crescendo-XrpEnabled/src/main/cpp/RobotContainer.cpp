// Copyright (c) 2024 Quasics, FIRST, and other WPILib contributors.
// Open Source Software; you can modify and/or share it under the terms of
// the WPILib BSD license file in the root directory of this project.

#include "RobotContainer.h"

#include <frc/RobotBase.h>
#include <frc/smartdashboard/SmartDashboard.h>
#include <frc2/command/SequentialCommandGroup.h>
#include <frc2/command/button/JoystickButton.h>
#include <frc2/command/button/Trigger.h>

#include "TrajectoryGenerator.h"
#include "commands/ArcadeDrive.h"
#include "commands/Autos.h"
#include "commands/MoveClimbers.h"
#include "commands/PivotIntake.h"
#include "commands/RunIntake.h"
#include "commands/RunShooter.h"
#include "commands/SetRobotOdometry.h"
#include "commands/TankDrive.h"
#include "subsystems/RealDrivebase.h"
#include "subsystems/SimulatedDrivebase.h"
#include "subsystems/XRPDrivebase.h"

constexpr bool USE_XRP_UNDER_SIMULATION = false;

RobotContainer::RobotContainer() {
  // Initialize all of your commands and subsystems here
  allocateDriveBase();
  setUpTankDrive();
  // setUpArcadeDrive();
  AddTestButtonsOnSmartDashboard();
#ifdef ENABLE_FULL_ROBOT_FUNCTIONALITY

  ConfigureDriverControllerButtonBindings();
  ConfigureOperatorControllerButtonBindings();
#endif
  // Configure the button bindings
  // ConfigureBindings();
}

/*void RobotContainer::ConfigureBindings() {
  // Configure your trigger bindings here

  // Schedule `ExampleCommand` when `exampleCondition` changes to `true`
  frc2::Trigger([this] {
    return m_subsystem.ExampleCondition();
  }).OnTrue(ExampleCommand(&m_subsystem).ToPtr());

  // Schedule `ExampleMethodCommand` when the Xbox controller's B button is
  // pressed, cancelling on release.
  m_driverController.B().WhileTrue(m_subsystem.ExampleMethodCommand());
} */

void RobotContainer::setUpTankDrive() {
  // Figure out the joystick axes to be used to control driving.  (This assumes
  // that we're using the keyboard controls to simulate a joystick under the
  // simulator, or else a Logitech controller for a real robot.)
  int leftDriveJoystickAxis, rightDriveJoystickAxis;
  if (frc::RobotBase::IsSimulation()) {
    // On the keyboard:
    // * axis 0 is the "A" (negative)/"D" (positive) keys
    // * axis 1 is the "W" (negative)/"S" (positive) keys
    leftDriveJoystickAxis = 0;
    rightDriveJoystickAxis = 1;
  } else {
    leftDriveJoystickAxis = OperatorConstants::LogitechGamePad::LeftYAxis;
    rightDriveJoystickAxis = OperatorConstants::LogitechGamePad::RightYAxis;
  }

  // Create the TankDrive command (reading from the controller's joysticks), and
  // set it as the default command for the drive base.
  TankDrive::PercentSupplier leftSupplier = [=, this]() {
    const double scalingFactor = GetDriveSpeedScalingFactor();

    if (m_configSettings.normalDriveEngaged) {
      double joystickPercentage =
          m_driverController.GetRawAxis(leftDriveJoystickAxis) * -1;
      double joystickAfterScaling =
          m_joystickDeadbandEnforcer(joystickPercentage) * scalingFactor;
      return m_leftSlewRateLimiter.Calculate(joystickAfterScaling);
    } else {
      double joystickPercentage =
          m_driverController.GetRawAxis(rightDriveJoystickAxis);
      double joystickAfterScaling =
          m_joystickDeadbandEnforcer(joystickPercentage) * scalingFactor;
      return m_leftSlewRateLimiter.Calculate(joystickAfterScaling);
    }
  };
  TankDrive::PercentSupplier rightSupplier = [=, this]() {
    const double scalingFactor = GetDriveSpeedScalingFactor();

    if (m_configSettings.normalDriveEngaged) {
      double joystickPercentage =
          m_driverController.GetRawAxis(rightDriveJoystickAxis) * -1;
      double joystickAfterScaling =
          m_joystickDeadbandEnforcer(joystickPercentage) * scalingFactor;
      return m_rightSlewRateLimiter.Calculate(joystickAfterScaling);
    } else {
      double joystickPercentage =
          m_driverController.GetRawAxis(leftDriveJoystickAxis);
      double joystickAfterScaling =
          m_joystickDeadbandEnforcer(joystickPercentage) * scalingFactor;
      return m_rightSlewRateLimiter.Calculate(joystickAfterScaling);
    }
  };
  TankDrive tankDrive(*m_drivebase, leftSupplier, rightSupplier);
  m_drivebase->SetDefaultCommand(std::move(tankDrive));
}

void RobotContainer::setUpArcadeDrive() {
  int leftDriveJoystickAxis, rightDriveJoystickAxis;
  if (frc::RobotBase::IsSimulation()) {
    leftDriveJoystickAxis = 0;
    rightDriveJoystickAxis = 1;
  } else {
    leftDriveJoystickAxis = OperatorConstants::LogitechGamePad::LeftYAxis;
    rightDriveJoystickAxis = OperatorConstants::LogitechGamePad::RightXAxis;
  }

  ArcadeDrive::PercentSupplier forwardSupplier = [=, this]() {
    const double scalingFactor = GetDriveSpeedScalingFactor();

    if (m_configSettings.normalDriveEngaged) {
      double joystickPercentage =
          m_driverController.GetRawAxis(leftDriveJoystickAxis) * -1;
      double joystickAfterScaling =
          m_joystickDeadbandEnforcer(joystickPercentage) * scalingFactor;
      return m_leftSlewRateLimiter.Calculate(joystickAfterScaling);
    } else {
      double joystickPercentage =
          m_driverController.GetRawAxis(leftDriveJoystickAxis);
      double joystickAfterScaling =
          m_joystickDeadbandEnforcer(joystickPercentage) * scalingFactor;
      return m_leftSlewRateLimiter.Calculate(joystickAfterScaling);
    }
  };
  ArcadeDrive::PercentSupplier rotationSupplier = [=, this]() {
    const double scalingFactor = GetDriveSpeedScalingFactor();

    if (m_configSettings.normalDriveEngaged) {
      double joystickPercentage =
          m_driverController.GetRawAxis(rightDriveJoystickAxis) * -1;
      return m_joystickDeadbandEnforcer(joystickPercentage) * scalingFactor;
    } else {
      double joystickPercentage =
          m_driverController.GetRawAxis(rightDriveJoystickAxis);
      return m_joystickDeadbandEnforcer(joystickPercentage) * scalingFactor;
    }
  };
  ArcadeDrive arcadeDrive(*m_drivebase, forwardSupplier, rotationSupplier);
  m_drivebase->SetDefaultCommand(std::move(arcadeDrive));
}

void RobotContainer::setDriveMode(DriveMode mode) {
  m_configSettings.normalDriveEngaged = (mode == DriveMode::eNormal);
}

double RobotContainer::GetDriveSpeedScalingFactor() {
  const bool isTurbo = m_driverController.GetRawButton(
      OperatorConstants::LogitechGamePad::RightShoulder);
  const bool isTurtle = m_driverController.GetRawButton(
      OperatorConstants::LogitechGamePad::LeftShoulder);

  if (isTurbo) {
    return RobotSpeedScaling::TURBO_MODE_SPEED_SCALING;
  } else if (isTurtle) {
    return RobotSpeedScaling::TURTLE_MODE_SPEED_SCALING;
  } else {
    return RobotSpeedScaling::NORMAL_MODE_SPEED_SCALING;
  }
}

void RobotContainer::allocateDriveBase() {
  if (frc::RobotBase::IsReal()) {
    // OK, we're running on a "big bot".
    m_drivebase.reset(new RealDrivebase);
  } else {
    m_drivebase.reset(new SimulatedDrivebase);

    // // OK, we're running under simulation.  However, this could either mean
    // that
    // // we're talking to an XRP "little bot", or doing *pure* (GUI-based)
    // // simulation on a PC of some sort.
    // if (USE_XRP_UNDER_SIMULATION) {
    //   m_drivebase.reset(new XRPDrivebase);
    // } else {
    //   m_drivebase.reset(new SimulatedDrivebase);
    // }
  }
}

frc2::CommandPtr RobotContainer::GetAutonomousCommand() {
  // An example command will be run in autonomous
  frc2::Command *selectedOperation =
      m_RobotSequenceAutonomousOptions.GetSelected();
  frc2::Command *teamAndPosCmd =
      m_TeamAndStationAutonomousOptions.GetSelected();
  if (selectedOperation == nullptr || teamAndPosCmd == nullptr) {
    // This shouldn't happen if things were set up right.  But it did.  So they
    // weren't. We'll bail out, but at least return a valid pointer that will
    // tell us something went wrong when it's run.
    static frc2::PrintCommand somethingIsScrewyCommand(
        "Selection error: can't decide what to do");
    return std::move(somethingIsScrewyCommand).ToPtr();
  }

  std::string operationName = selectedOperation->GetName();
  std::string teamAndPosName = teamAndPosCmd->GetName();

  return AutonomousCommands::GetAutonomousCommand(*m_drivebase, operationName,
                                                  teamAndPosName);
}

void RobotContainer::AddTestButtonsOnSmartDashboard() {
  // This is needed because we cannot just input a command ptr onto the FRC
  // Smart Dashboard bc it will be deleted and some values that it had would
  // be still needed. So one thing sais that it needs it, but there is no real
  // data behind it.  This allows us to make this data storage more permanent.
#ifdef ENABLE_FULL_ROBOT_FUNCTIONALITY

#ifdef ENABLE_FULL_ROBOT_FUNCTIONALITY
  frc::SmartDashboard::PutData("Extend Climbers",
                               new MoveClimbers(&m_climber, true));
  frc::SmartDashboard::PutData("Retract Climbers",
                               new MoveClimbers(&m_climber, false));

  frc::SmartDashboard::PutData("Shoot Note",
                               new RunShooter(&m_shooter, 0.25, true));
  frc::SmartDashboard::PutData("Retract Note",
                               new RunShooter(&m_shooter, 0.25, false));
#endif
  frc::SmartDashboard::PutData(
<<<<<<< HEAD
      "reset encoders",
      new frc2::InstantCommand([this]() { m_drivebase->ResetEncoders(); }));
#ifdef ENABLE_FULL_ROBOT_FUNCTIONALITY

  frc::SmartDashboard::PutData(
      "reset Climber Revolutions:",
      new frc2::InstantCommand([this]() { m_climber.resetRevolutions(); }));
#endif
=======
      "reset Climber Revolutions:",
      new frc2::InstantCommand([this]() { m_climber.resetRevolutions(); }));
#endif
  frc::SmartDashboard::PutData(
      "reset encoders",
      new frc2::InstantCommand([this]() { m_drivebase->ResetEncoders(); }));

>>>>>>> e4c84b3b
  frc::SmartDashboard::PutData("reset odometry directly",
                               new frc2::InstantCommand([this]() {
                                 m_drivebase->resetOdometry(frc::Pose2d());
                               }));

  frc::SmartDashboard::PutData(
      "reset Odometry(via command) to (3,6)",
      new SetRobotOdometry(*m_drivebase, frc::Pose2d(3_m, 6_m, 0_rad)));

  /*
    retainedCommands.push_back(
        GetCommandForTrajectory("test.wpilib.json", *m_drivebase,
    false)); frc::SmartDashboard::PutData("test path",
    retainedCommands.rbegin()->get());

    retainedCommands.push_back(GetCommandForTrajectory("curvetest.wpilib.json",
                                                       *m_drivebase,
    false)); frc::SmartDashboard::PutData("curve test path",
                                 retainedCommands.rbegin()->get());*/

  frc::SmartDashboard::PutData(
      "Switch Drive", new frc2::InstantCommand(
                          [this]() { setDriveMode(DriveMode::eSwitched); }));

  frc::SmartDashboard::PutData(
      "Normal Drive",
      new frc2::InstantCommand([this]() { setDriveMode(DriveMode::eNormal); }));
}

void RobotContainer::RunCommandWhenDriverButtonIsHeld(int logitechButtonId,
                                                      frc2::Command *command) {
  frc2::JoystickButton(&m_driverController, logitechButtonId)
      .WhileTrue(command);
}

void RobotContainer::RunCommandWhenOperatorButtonIsHeld(
    int buttonId, frc2::Command *command) {
  frc2::JoystickButton(&m_operatorController, buttonId).WhileTrue(command);
}
#ifdef ENABLE_FULL_ROBOT_FUNCTIONALITY
void RobotContainer::ConfigureDriverControllerButtonBindings() {
  static MoveClimbers extendClimbers(&m_climber, true);
  static MoveClimbers retractClimbers(&m_climber, false);
  static RunIntake intakeNote(&m_intakeRoller, 0.5, true);
  static RunIntake dropNote(&m_intakeRoller, 0.5, false);

  RunCommandWhenDriverButtonIsHeld(OperatorConstants::LogitechGamePad::YButton,
                                   &extendClimbers);
  RunCommandWhenDriverButtonIsHeld(OperatorConstants::LogitechGamePad::AButton,
                                   &retractClimbers);
  RunCommandWhenDriverButtonIsHeld(
      OperatorConstants::LogitechGamePad::LeftShoulder, &dropNote);
  RunCommandWhenDriverButtonIsHeld(
      OperatorConstants::LogitechGamePad::RightShoulder, &intakeNote);
}

void RobotContainer::ConfigureOperatorControllerButtonBindings() {
  static PivotIntake extendIntake(&m_intakeDeployment, 0.5, true);
  static PivotIntake retractIntake(&m_intakeDeployment, 0.5, false);
  static RunShooter shootNote(&m_shooter, 0.5, true);
  static RunShooter retractNote(&m_shooter, -0.5, true);

  RunCommandWhenOperatorButtonIsHeld(frc::XboxController::Button::kA,
                                     &extendIntake);
  RunCommandWhenOperatorButtonIsHeld(frc::XboxController::Button::kY,
                                     &retractIntake);
  RunCommandWhenOperatorButtonIsHeld(frc::XboxController::Button::kB,
                                     &shootNote);
  RunCommandWhenOperatorButtonIsHeld(frc::XboxController::Button::kX,
                                     &retractNote);
}
#endif

// AUTO Setup Stuff

frc2::Command *BuildNamedPrintCommand(std::string name, std::string text = "") {
  if (text.empty()) {
    text = name;
  }
  frc2::Command *cmd = new frc2::PrintCommand(text);
  cmd->SetName(name);
  return cmd;
}

void AddNamedCommandToSelector(frc::SendableChooser<frc2::Command *> &selector,
                               std::string name, std::string text = "") {
  selector.AddOption(name, BuildNamedPrintCommand(name, text));
}

void AddingNamedPositionsToSelectorWithLoop(
    frc::SendableChooser<frc2::Command *> &selector) {
  const std::list<std::tuple<std::string, std::string>>
      nonDefaultTeamsAndPositionsList{
          {AutonomousTeamAndStationPositions::Blue2, "Blue 2"},
          {AutonomousTeamAndStationPositions::Blue3, "Blue 3"},
          {AutonomousTeamAndStationPositions::Red1, "Red 1"},
          {AutonomousTeamAndStationPositions::Red2, "Red 2"},
          {AutonomousTeamAndStationPositions::Red3, "Red 3"},
      };

  for (auto &[name, text] : nonDefaultTeamsAndPositionsList) {
    AddNamedCommandToSelector(selector, name, text);
  }
}

void AddingNamedAutonomousSequencesToSelectorWithLoop(
    frc::SendableChooser<frc2::Command *> &selector) {
  const std::list<std::tuple<std::string, std::string>>
      nonDefaultAutonomousSequenceList{
          {AutonomousSelectedOperation::ScoreTwiceGTFO, "ScoreTwiceGTFO"},
          {AutonomousSelectedOperation::ScoreThreeGTFO, "ScoreThreeGTFO"}};

  for (auto &[name, text] : nonDefaultAutonomousSequenceList) {
    AddNamedCommandToSelector(selector, name, text);
  }
}

void RobotContainer::AddTeamAndStationSelectorToSmartDashboard() {
  m_TeamAndStationAutonomousOptions.SetDefaultOption(
      AutonomousTeamAndStationPositions::Blue1,
      BuildNamedPrintCommand(AutonomousTeamAndStationPositions::Blue1,
                             "Blue 1"));

  AddingNamedPositionsToSelectorWithLoop(m_TeamAndStationAutonomousOptions);

  frc::SmartDashboard::PutData("Team and Station Auto Selector",
                               &m_TeamAndStationAutonomousOptions);
}

void RobotContainer::AddRobotSequenceSelectorToSmartDashboard() {
  m_RobotSequenceAutonomousOptions.SetDefaultOption(
      AutonomousSelectedOperation::DoNothing,
      BuildNamedPrintCommand(AutonomousSelectedOperation::DoNothing,
                             "Do nothing"));

  AddingNamedAutonomousSequencesToSelectorWithLoop(
      m_RobotSequenceAutonomousOptions);

  frc::SmartDashboard::PutData("Robot Sequence Auto Selector",
                               &m_RobotSequenceAutonomousOptions);
}<|MERGE_RESOLUTION|>--- conflicted
+++ resolved
@@ -28,8 +28,8 @@
 RobotContainer::RobotContainer() {
   // Initialize all of your commands and subsystems here
   allocateDriveBase();
-  setUpTankDrive();
-  // setUpArcadeDrive();
+  // setUpTankDrive();
+  setUpArcadeDrive();
   AddTestButtonsOnSmartDashboard();
 #ifdef ENABLE_FULL_ROBOT_FUNCTIONALITY
 
@@ -232,7 +232,10 @@
                                new RunShooter(&m_shooter, 0.25, false));
 #endif
   frc::SmartDashboard::PutData(
-<<<<<<< HEAD
+      "reset Climber Revolutions:",
+      new frc2::InstantCommand([this]() { m_climber.resetRevolutions(); }));
+#endif
+  frc::SmartDashboard::PutData(
       "reset encoders",
       new frc2::InstantCommand([this]() { m_drivebase->ResetEncoders(); }));
 #ifdef ENABLE_FULL_ROBOT_FUNCTIONALITY
@@ -241,15 +244,6 @@
       "reset Climber Revolutions:",
       new frc2::InstantCommand([this]() { m_climber.resetRevolutions(); }));
 #endif
-=======
-      "reset Climber Revolutions:",
-      new frc2::InstantCommand([this]() { m_climber.resetRevolutions(); }));
-#endif
-  frc::SmartDashboard::PutData(
-      "reset encoders",
-      new frc2::InstantCommand([this]() { m_drivebase->ResetEncoders(); }));
-
->>>>>>> e4c84b3b
   frc::SmartDashboard::PutData("reset odometry directly",
                                new frc2::InstantCommand([this]() {
                                  m_drivebase->resetOdometry(frc::Pose2d());
