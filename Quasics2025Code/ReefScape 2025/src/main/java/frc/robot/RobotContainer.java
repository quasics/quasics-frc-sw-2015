// Copyright (c) FIRST and other WPILib contributors.
// Open Source Software; you can modify and/or share it under the terms of
// the WPILib BSD license file in the root directory of this project.

package frc.robot;

import edu.wpi.first.math.filter.SlewRateLimiter;
import edu.wpi.first.math.geometry.Pose2d;
import edu.wpi.first.wpilibj.DriverStation;
import edu.wpi.first.wpilibj.Joystick;
import edu.wpi.first.wpilibj.RobotBase;
import edu.wpi.first.wpilibj.XboxController;
import edu.wpi.first.wpilibj.smartdashboard.SendableChooser;
import edu.wpi.first.wpilibj.smartdashboard.SmartDashboard;
import edu.wpi.first.wpilibj2.command.Command;
import edu.wpi.first.wpilibj2.command.Commands;
import edu.wpi.first.wpilibj2.command.InstantCommand;
import edu.wpi.first.wpilibj2.command.WaitCommand;
import edu.wpi.first.wpilibj2.command.button.CommandXboxController;
import edu.wpi.first.wpilibj2.command.button.Trigger;
import frc.robot.commands.ArcadeDrive;
import frc.robot.commands.Autos;
import frc.robot.commands.MoveArmPivot;
import frc.robot.commands.MoveClimbers;
import frc.robot.commands.MoveClimbersForTime;
import frc.robot.commands.PulseKraken;
import frc.robot.commands.RunElevator;
import frc.robot.commands.RunKraken;
import frc.robot.commands.RunKrakenForTime;
import frc.robot.subsystems.ArmPivot;
import frc.robot.subsystems.ArmRoller;
import frc.robot.subsystems.Climbers;
import frc.robot.subsystems.Vision;
import frc.robot.subsystems.drivebase.AbstractDrivebase;
import frc.robot.subsystems.drivebase.RealDrivebase;
import frc.robot.subsystems.drivebase.SimulationDrivebase;
import frc.robot.subsystems.elevator.AbstractElevator;
import frc.robot.subsystems.elevator.RealElevator;
import frc.robot.subsystems.elevator.SimulationElevator;
import frc.robot.utils.RobotSettings;
import java.util.function.Supplier;

/**
 * This class is where the bulk of the robot should be declared. Since
 * Command-based is a
 * "declarative" paradigm, very little robot logic should actually be handled in
 * the {@link Robot}
 * periodic methods (other than the scheduler calls). Instead, the structure of
 * the robot (including
 * subsystems, commands, and trigger mappings) should be declared here.
 */
public class RobotContainer {
  // The robot's subsystems and commands are defined here...
  private boolean m_switchDrive = false;
  private final AbstractDrivebase m_drivebase;
  private final ArmPivot m_armPivot = new ArmPivot();
  private final ArmRoller m_armRoller = new ArmRoller();
  private final AbstractElevator m_elevator;
  private final Climbers m_climbers = new Climbers();
  private final Vision m_vision = new Vision();

  private static final RobotSettings.Robot SETTINGS_FOR_REAL_MODE = RobotSettings.Robot.Sally;

  Supplier<Double> m_tankDriveLeftStick;
  Supplier<Double> m_tankDriveRightStick;
  Supplier<Double> m_arcadeDriveLeftStick;
  Supplier<Double> m_arcadeDriveRightStick;

  private final SlewRateLimiter m_leftSpeedLimiter = new SlewRateLimiter(1);
  private final SlewRateLimiter m_rightSpeedLimiter = new SlewRateLimiter(1);
  private final SlewRateLimiter m_arcadeSpeedLimiter = new SlewRateLimiter(1);
  private final SlewRateLimiter m_rotationLimiter = new SlewRateLimiter(1);

  private final Joystick m_driverController = new Joystick(Constants.DriveTeam.DRIVER_JOYSTICK_ID);
  private final Joystick m_operatorController = new Joystick(Constants.DriveTeam.OPERATOR_JOYSTICK_ID);
  private final double DEADBAND_CONSTANT = 0.08;

  Trigger switchDriveTrigger;

  SendableChooser<String> m_autonomousOperations = new SendableChooser<String>();
  SendableChooser<String> m_positionOptions = new SendableChooser<String>();

  public static RobotSettings.Robot getRobotSettings() {
    if (RobotBase.isReal()) {
      return SETTINGS_FOR_REAL_MODE;
    } else {
      return RobotSettings.Robot.Simulator;
    }
  }

  /**
   * The container for the robot. Contains subsystems, OI devices, and commands.
   */
  public RobotContainer() {
    m_drivebase = setupDriveBase();
    m_elevator = setupElevator();
    // Configure the trigger bindings
    configureBindings();
    addButtonsToSmartDashboard();
    addOverallSelectorToSmartDashboard();
    addAutonomousStartingPositionsToSmartDashboard();
    ConfigureDriverButtons();
    ConfigureOperatorButtons();
  }

  private AbstractElevator setupElevator() {
    AbstractElevator elevator = null;
    if (Robot.isReal()) {
      elevator = new RealElevator();
    } else {
      elevator = new SimulationElevator();
    }
    return elevator;
  }

  private AbstractDrivebase setupDriveBase() {
    AbstractDrivebase drivebase = null;
    if (Robot.isReal()) {
      drivebase = new RealDrivebase(getRobotSettings());

      m_arcadeDriveLeftStick = () -> -m_driverController.getRawAxis(Constants.LogitechGamePad.LeftYAxis);
      m_arcadeDriveRightStick = () -> -m_driverController.getRawAxis(Constants.LogitechGamePad.RightXAxis);
    } else {
      m_arcadeDriveLeftStick = () -> -m_driverController.getRawAxis(0);
      m_arcadeDriveRightStick = () -> -m_driverController.getRawAxis(1);
      drivebase = new SimulationDrivebase(RobotSettings.Robot.Simulator);
    }
    return drivebase;
  }

  private double getDriverAxis(int controllerCode) {
    double axis = m_driverController.getRawAxis(controllerCode);
    // dead band enforcer
    return (Math.abs(axis) > DEADBAND_CONSTANT) ? axis : 0;
  }

  private void addButtonsToSmartDashboard() {
    addSysIdButtonsToSmartDashboard();
    addTestButtonsToSmartDashboard();
  }

  private void addTestButtonsToSmartDashboard() {
    SmartDashboard.putData(
        "Reset odometry", new InstantCommand(() -> m_drivebase.resetOdometry(new Pose2d())));

    SmartDashboard.putData("Arm Pivot Up", m_armPivot.setArmPivotUp());
    SmartDashboard.putData("Arm Pivot Down", m_armPivot.setArmPivotDown());

    SmartDashboard.putData("Arm Pivot 0", m_armPivot.setArmPivotUp());
    SmartDashboard.putData("Arm Pivot 90", m_armPivot.setArmPivotDown());

    SmartDashboard.putData(
        "Reset elevator encoders", new InstantCommand(() -> m_elevator.resetEncoders()));

    SmartDashboard.putData(
        "Elevator Up", new InstantCommand(() -> m_elevator.setSpeed(-0.2)));
    SmartDashboard.putData(
        "Elevator Down", new InstantCommand(() -> m_elevator.setSpeed(0.2)));

    SmartDashboard.putData("Extend Climber 25% ",
        new MoveClimbersForTime(m_climbers, true, 0.25, .5));
    SmartDashboard.putData("Extend Climber 50% ",
        new MoveClimbersForTime(m_climbers, true, 0.5, .25));
    SmartDashboard.putData("Extend Climber 5% ",
        new MoveClimbersForTime(m_climbers, false, 0.5, 1));
    SmartDashboard.putData("Extend Climber 10% ",
        new MoveClimbersForTime(m_climbers, false, .10, 1));
    SmartDashboard.putData("Retract Climber 10% ",
        new MoveClimbersForTime(m_climbers, true, 0.10, .5));

    // SmartDashboard.putData("Drive 3m/s sim", new DriveForTime(m_drivebase,
    // Seconds.of(3), new
    // ChassisSpeeds(MetersPerSecond.of(3), MetersPerSecond.of(0),
    // RadiansPerSecond.of(0))));
  }

  private void addSysIdButtonsToSmartDashboard() {
    /*
     * SmartDashboard.putData(
     * "Quasistatic Forward",
     * m_drivebase.sysIdQuasistatic(SysIdRoutine.Direction.kForward));
     * SmartDashboard.putData(
     * "Quasistatic Reverse",
     * m_drivebase.sysIdQuasistatic(SysIdRoutine.Direction.kReverse));
     * SmartDashboard.putData(
     * "Dynamic Forward",
     * m_drivebase.sysIdDynamic(SysIdRoutine.Direction.kForward));
     * SmartDashboard.putData(
     * "Dynamic Reverse",
     * m_drivebase.sysIdDynamic(SysIdRoutine.Direction.kReverse));
     */
  }

  private void addOverallSelectorToSmartDashboard() {
    m_autonomousOperations.setDefaultOption(Constants.AutonomousSelectedOperation.doNothing,
        Constants.AutonomousSelectedOperation.doNothing);
    m_autonomousOperations.addOption(
        Constants.AutonomousSelectedOperation.GTFO, Constants.AutonomousSelectedOperation.GTFO);

    SmartDashboard.putData("Overall operation", m_autonomousOperations);
  }

  private void addAutonomousStartingPositionsToSmartDashboard() {
    m_positionOptions.setDefaultOption(Constants.AutonomousStartingPositions.examplePosition,
        Constants.AutonomousStartingPositions.examplePosition);

    SmartDashboard.putData("Starting position", m_positionOptions);
  }

  /**
   * Use this method to define your trigger->command mappings. Triggers can be
   * created via the
   * {@link Trigger#Trigger(java.util.function.BooleanSupplier)} constructor with
   * an arbitrary
   * predicate, or via the named factories in {@link
   * edu.wpi.first.wpilibj2.command.button.CommandGenericHID}'s subclasses for
   * {@link
   * CommandXboxController
   * Xbox}/{@link edu.wpi.first.wpilibj2.command.button.CommandPS4Controller
   * PS4} controllers or
   * {@link edu.wpi.first.wpilibj2.command.button.CommandJoystick Flight
   * joysticks}.
   */
  private void configureBindings() {
    m_tankDriveLeftStick = () -> {
      double scalingFactor = getDriveSpeedScalingFactor();
      double axis = -getDriverAxis(Constants.LogitechGamePad.LeftYAxis);
      // needs testing to affirm direction is correct! if wrong just switch the -
      // signs
      if (m_switchDrive) {
        double joystickPercentage = -axis * scalingFactor;
        return m_leftSpeedLimiter.calculate(joystickPercentage);
      } else {
        double joystickPercentage = axis * scalingFactor;
        return m_leftSpeedLimiter.calculate(joystickPercentage);
      }
    };

    m_tankDriveRightStick = () -> {
      double scalingFactor = getDriveSpeedScalingFactor();
      double axis = -getDriverAxis(Constants.LogitechGamePad.RightYAxis);
      // needs testing also to affirm the direction is correct & switch signs if it is
      // wrong
      if (m_switchDrive) {
        double joystickPercentage = -axis * scalingFactor;
        return m_rightSpeedLimiter.calculate(joystickPercentage);
      } else {
        double joystickPercentage = axis * scalingFactor;
        return m_rightSpeedLimiter.calculate(joystickPercentage);
      }
    };

    m_arcadeDriveLeftStick = () -> {
      double scalingFactor = getDriveSpeedScalingFactor();
      double axis = -getDriverAxis(Constants.LogitechGamePad.LeftYAxis);
      if (m_switchDrive) {
        double joystickPercentage = axis * scalingFactor;
        return m_arcadeSpeedLimiter.calculate(joystickPercentage);
      } else {
        double joystickPercentage = -axis * scalingFactor;
        return m_arcadeSpeedLimiter.calculate(joystickPercentage);
      }
    };

    m_arcadeDriveRightStick = () -> {
      double scalingFactor = getDriveSpeedScalingFactor();

      double axis = -getDriverAxis(Constants.LogitechGamePad.RightXAxis);
      double joystickPercentage = axis * scalingFactor;
      return m_rotationLimiter.calculate(joystickPercentage);
    };

    switchDriveTrigger = new Trigger(() -> m_driverController.getRawButton(Constants.LogitechGamePad.BButton))
        .onTrue(new InstantCommand(() -> {
          m_switchDrive = !m_switchDrive;
        }));

    m_drivebase.setDefaultCommand(
        new ArcadeDrive((m_drivebase), m_arcadeDriveLeftStick, m_arcadeDriveRightStick));
    // m_armRoller.setDefaultCommand(new RunKraken(m_armRoller, -0.1));
  }

  private Command intakeThenExtake() {
    return Commands.sequence(new RunKrakenForTime(m_armRoller, true, 0.2), new WaitCommand(0.1),
        new RunKraken(m_armRoller, 1.0));
  }

  private void ConfigureDriverButtons() {

    Trigger extendClimber = new Trigger(() -> m_driverController.getRawButton(Constants.LogitechGamePad.YButton))
        .whileTrue(new MoveClimbers(m_climbers, true));
    Trigger retractClimber = new Trigger(() -> m_driverController.getRawButton(Constants.LogitechGamePad.AButton))
        .whileTrue(new MoveClimbers(m_climbers, false));

    // Register the triggers for various buttons on the controllers.
    Trigger RunIntake = new Trigger(() -> m_driverController.getRawButton(Constants.LogitechGamePad.LeftTrigger))
        .whileTrue(new RunKraken(m_armRoller, -0.3));
<<<<<<< HEAD
    Trigger IntakePulse = new Trigger(() -> m_driverController.getRawButton(Constants.LogitechGamePad.RightTrigger))
        .whileTrue(new PulseKraken(m_armRoller, -0.1, 0.5, 0.5));
=======
    // Trigger IntakePulse = new Trigger(() ->
    // m_driverController.getRawButton(Constants.LogitechGamePad.RightTrigger))
    // .whileTrue(null); //TODO periodic intaking
>>>>>>> faaea8c9

    // Elevator controls
    Trigger RaiseElevator = new Trigger(() -> m_driverController.getRawButton(Constants.LogitechGamePad.YButton))
        .whileTrue(new RunElevator(m_elevator, -0.2));// UP
    Trigger LowerElevator = new Trigger(() -> m_driverController.getRawButton(Constants.LogitechGamePad.AButton))
        .whileTrue(new RunElevator(m_elevator, 0.2));// DOWN
  }

  private void ConfigureOperatorButtons() {
    // Shooting
    Trigger ShootAlgae = new Trigger(() -> m_operatorController.getRawButton(XboxController.Button.kX.value))
        .whileTrue(intakeThenExtake());

    // Arm Pivot Controls
    Trigger PivotUp = new Trigger(() -> m_operatorController.getRawButton(XboxController.Button.kRightBumper.value))
        .whileTrue(new MoveArmPivot(m_armPivot, 0.2, false));// UP
    Trigger PivotDown = new Trigger(() -> m_operatorController.getRawButton(XboxController.Button.kLeftBumper.value))
        .whileTrue(new MoveArmPivot(m_armPivot, 0.2, true));// DOWN

  }

  private double getDriveSpeedScalingFactor() {
    final boolean isTurbo = m_driverController.getRawButton(Constants.LogitechGamePad.RightShoulder);
    final boolean isTurtle = m_driverController.getRawButton(Constants.LogitechGamePad.LeftShoulder);

    if (isTurbo) {
      return Constants.RobotSpeedScaling.TURBO_MODE_SPEED_SCALING;
    } else if (isTurtle) {
      return Constants.RobotSpeedScaling.TURTLE_MODE_SPEED_SCALING;
    } else {
      return Constants.RobotSpeedScaling.NORMAL_MODE_SPEED_SCALING;
    }
  }

  /**
   * Use this to pass the autonomous command to the main {@link Robot} class.
   *
   * @return the command to run in autonomous
   */
  public Command getAutonomousCommand() {
    // An example command will be run in autonomous
    String autonomousOperation = m_autonomousOperations.getSelected();
    String positionOption = m_positionOptions.getSelected();

    DriverStation.Alliance alliance = DriverStation.getAlliance().orElse(DriverStation.Alliance.Blue); // default is
                                                                                                       // blue
    final boolean isBlue = alliance == DriverStation.Alliance.Blue;

    return Autos.getAutonomousCommand(m_drivebase, autonomousOperation, positionOption, isBlue);
  }
}<|MERGE_RESOLUTION|>--- conflicted
+++ resolved
@@ -295,14 +295,8 @@
     // Register the triggers for various buttons on the controllers.
     Trigger RunIntake = new Trigger(() -> m_driverController.getRawButton(Constants.LogitechGamePad.LeftTrigger))
         .whileTrue(new RunKraken(m_armRoller, -0.3));
-<<<<<<< HEAD
     Trigger IntakePulse = new Trigger(() -> m_driverController.getRawButton(Constants.LogitechGamePad.RightTrigger))
         .whileTrue(new PulseKraken(m_armRoller, -0.1, 0.5, 0.5));
-=======
-    // Trigger IntakePulse = new Trigger(() ->
-    // m_driverController.getRawButton(Constants.LogitechGamePad.RightTrigger))
-    // .whileTrue(null); //TODO periodic intaking
->>>>>>> faaea8c9
 
     // Elevator controls
     Trigger RaiseElevator = new Trigger(() -> m_driverController.getRawButton(Constants.LogitechGamePad.YButton))
