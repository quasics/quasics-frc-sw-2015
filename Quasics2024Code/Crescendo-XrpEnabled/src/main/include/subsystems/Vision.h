--- conflicted
+++ resolved
@@ -57,21 +57,20 @@
   std::optional<photon::EstimatedRobotPose> getLastEstimatedPose();
 
  private:
+  // Components (e.g. motor controllers and sensors) should generally be
+  // declared private and exposed only through public methods.
+
   photon::PhotonCamera camera{"USB_Camera"};
 
-<<<<<<< HEAD
-  frc::AprilTagFieldLayout aprilTags{
-      frc::LoadAprilTagLayoutField(frc::AprilTagField::k2024Crescendo)};
-=======
   /*std::vector<frc::AprilTag> tags = {
       {1, frc::Pose3d(0_in, 0_in, 17_in, frc::Rotation3d())}};
 
   frc::AprilTagFieldLayout aprilTags =
       frc::LoadAprilTagLayoutField(frc::AprilTagField::k2024Crescendo);
->>>>>>> 6e648096
 
-  frc::Transform3d robotToCam{frc::Translation3d(0.3048_m, 0_m, 0.0_m),
-                              frc::Rotation3d(0_rad, 0_rad, 0_rad)};
+  frc::Transform3d robotToCam =
+      frc::Transform3d(frc::Translation3d(0.3048_m, 0_m, 0.0_m),
+                       frc::Rotation3d(0_rad, 0_rad, 0_rad));
 
   photon::PhotonPoseEstimator estimator = photon::PhotonPoseEstimator(
       aprilTags,
@@ -86,7 +85,7 @@
 
   std::unique_ptr<photon::PhotonCameraSim> cameraSim;
 
-  photon::VisionSystemSim visionSim{"main"};
+  photon::VisionSystemSim visionSim = photon::VisionSystemSim("main");
 
   void setupSimulationSupport();
 
