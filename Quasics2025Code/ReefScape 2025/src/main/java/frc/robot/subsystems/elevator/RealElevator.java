// Copyright (c) FIRST and other WPILib contributors.
// Open Source Software; you can modify and/or share it under the terms of
// the WPILib BSD license file in the root directory of this project.

package frc.robot.subsystems.elevator;

import edu.wpi.first.math.MathUtil;
import com.revrobotics.RelativeEncoder;
import com.revrobotics.spark.SparkBase.PersistMode;
import com.revrobotics.spark.SparkBase.ResetMode;
import com.revrobotics.spark.SparkLowLevel.MotorType;
import com.revrobotics.spark.SparkMax;
import com.revrobotics.spark.config.SparkMaxConfig;

import edu.wpi.first.math.controller.ElevatorFeedforward;
import edu.wpi.first.math.controller.PIDController;
import edu.wpi.first.wpilibj.DigitalInput;
import edu.wpi.first.wpilibj.smartdashboard.SmartDashboard;
import frc.robot.Constants.CanBusIds.SparkMaxIds;

/**
 * 
 */
public class RealElevator extends AbstractElevator {
  private SparkMax m_leader = new SparkMax(SparkMaxIds.LEADER_ELEVATOR_ID, MotorType.kBrushless);
  DigitalInput m_limitSwitchUp = new DigitalInput(1);
  DigitalInput m_limitSwitchDown = new DigitalInput(0);

  private RelativeEncoder m_encoder;
  private TargetPosition m_targetPosition = TargetPosition.kDontCare;

  private final double VELOCITY_DEADBAND = 10;
  private int m_numCycles = 0;

  // TODO: Tune PID values.
  private final PIDController m_pid = new PIDController(0.20, 0.00, 0.00);
  private final ElevatorFeedforward m_feedforward = new ElevatorFeedforward(0.00, 0.5, 0.00);

  /**
   * Creates a new Elevator.
   */
  public RealElevator() {
    m_encoder = m_leader.getEncoder();

    SparkMaxConfig followerConfig = new SparkMaxConfig();
    followerConfig.follow(m_leader, true);

    try (SparkMax follower = new SparkMax(SparkMaxIds.FOLLOWER_ELEVATOR_ID, MotorType.kBrushless)) {
      follower.configure(followerConfig, ResetMode.kResetSafeParameters,
          PersistMode.kPersistParameters);
    }

    // Configure the primary (leader) motor.
    SparkMaxConfig leaderConfig = new SparkMaxConfig();
    leaderConfig.inverted(false);
    m_leader.configure(
        leaderConfig, ResetMode.kResetSafeParameters,
        PersistMode.kPersistParameters);

    m_pid.setTolerance(1, 2);
  }

  @Override
  public void setSpeed(double percentSpeed) {
    // do not use this when using pid, only for manual control
    m_targetPosition = TargetPosition.kDontCare;
    m_numCycles = 0;
    // System.out.println("Calling setSpeeds: " + percentSpeed);
    if (ableToMove(percentSpeed)) {
      m_leader.set(percentSpeed);
    }
  }

  @Override
  public void setVoltage(double voltage) {
    if (ableToMove(voltage)) {
      m_leader.setVoltage(voltage);
    }
  }

  @Override
  public void stop() {
    setSpeed(0);
  }

  @Override
  public void resetEncoders() {
    m_encoder.setPosition(0);
  }

  public void resetEncoders(double position) {
    m_encoder.setPosition(position);
  }

  @Override
  public double getPosition() {
    return m_encoder.getPosition();
  }

  @Override
  public double getVelocity() {
    return m_encoder.getVelocity();
  }

  final static boolean LIMIT_SWITCH_VALUE_WHEN_TRIGGERED = false;

  public boolean ableToMove(double speed) {
    return !((m_limitSwitchUp.get() == false && speed < 0)
        || (m_limitSwitchDown.get() == false && speed > 0));
  }

  @Override
  public void periodic() {
    super.periodic();

    m_numCycles++;

    SmartDashboard.putBoolean("Limit switch Up", m_limitSwitchUp.get());
    SmartDashboard.putBoolean("Limit switch Down", m_limitSwitchDown.get());

    SmartDashboard.putBoolean("At elevator setpoint?", m_pid.atSetpoint());

    // SmartDashboard.putBoolean("Able to move", ableToMove());
    // System.out.println(m_targetPosition);

    if (!ableToMove(m_encoder.getVelocity()) && Math.abs(m_encoder.getVelocity()) > VELOCITY_DEADBAND) {
      stop();
    }

    if (!m_limitSwitchDown.get()) {
      resetEncoders();
    }
    if (!m_limitSwitchUp.get()) {
      // resetEncoders(getRotationsForPosition(AbstractElevator.TargetPosition.kL2));
    }

    if (m_targetPosition != TargetPosition.kDontCare) {
      double targetRotations = getRotationsForPosition(m_targetPosition);
      double velocity = m_encoder.getVelocity();
      double pidOutput = m_pid.calculate(m_encoder.getPosition(), targetRotations);
      double feedforward = m_feedforward.calculate(velocity);

<<<<<<< HEAD
      double voltClampBasedOnCycles = m_numCycles * 0.5;
=======
      // Prevent the elevator from moving too fast when we're just starting out (after
      // setting a new target position). This is intended to resolve some issues that
      // Coach Jasdeep (and others) are worried about.
      double voltClampBasedOnCycles = m_numCycles * 1;
      // CODE_REVIEW/FIXME: This is always going to clamp to a positive value, so -12
      // isn't needed. Why not just use Math.min(voltClampBasedOnCycles, 12)?
>>>>>>> 465ee4b7
      double voltClamp = MathUtil.clamp(voltClampBasedOnCycles, -12, 12);
      double output = MathUtil.clamp(pidOutput + feedforward, -voltClamp, voltClamp);

      setVoltage(output);

      final boolean noisy = false;
      if (noisy) {
        System.out.printf(
            "PID -> pos: %.02f, set: %.02f, vel: %.02f, pidOut: %.02f, ff: %.02f, output: %.02f, atSetpoint: %b%n",
            m_encoder.getPosition(), targetRotations, velocity, pidOutput, feedforward, output, m_pid.atSetpoint());
      }
    }
  }

  protected double getRotationsForPosition(TargetPosition position) {
    switch (position) {
      case kDontCare:
        return m_encoder.getPosition();
      // TODO: Make down negative and up positive
      case kBottom:
        return 5;
      case kL1:
        return -74;
      case kL2:
        return -145;
      case kTop:
        return -194;
    }

    System.err.println("**** Invalid/unexpected target position: " + position);
    return 0;
  }

  public void setTargetPosition(TargetPosition position) {
    m_numCycles = 0;
    m_targetPosition = position;

  }
}<|MERGE_RESOLUTION|>--- conflicted
+++ resolved
@@ -140,16 +140,7 @@
       double pidOutput = m_pid.calculate(m_encoder.getPosition(), targetRotations);
       double feedforward = m_feedforward.calculate(velocity);
 
-<<<<<<< HEAD
       double voltClampBasedOnCycles = m_numCycles * 0.5;
-=======
-      // Prevent the elevator from moving too fast when we're just starting out (after
-      // setting a new target position). This is intended to resolve some issues that
-      // Coach Jasdeep (and others) are worried about.
-      double voltClampBasedOnCycles = m_numCycles * 1;
-      // CODE_REVIEW/FIXME: This is always going to clamp to a positive value, so -12
-      // isn't needed. Why not just use Math.min(voltClampBasedOnCycles, 12)?
->>>>>>> 465ee4b7
       double voltClamp = MathUtil.clamp(voltClampBasedOnCycles, -12, 12);
       double output = MathUtil.clamp(pidOutput + feedforward, -voltClamp, voltClamp);
 
