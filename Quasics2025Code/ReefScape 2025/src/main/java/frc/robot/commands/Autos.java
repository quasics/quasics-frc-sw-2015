--- conflicted
+++ resolved
@@ -294,39 +294,21 @@
       case AutonomousStartingPositions.TOP:
         return Commands.parallel(
             followPath("1reefcoraltoreef", false, true),
-<<<<<<< HEAD
-            runCommandAfterTime(new MoveArmPivotToPosition(m_armPivot, ALGAE_GRABBING_ANGLE), 0.0),
+            runCommandAfterTime(new MoveArmPivotToPosition(m_armPivot, REEF_ALGAE_ANGLE), 0.0),
             runCommandAfterTime(new MoveElevatorToPosition(m_elevator, TargetPosition.kL2), 0.0),
-            runCommandAfterTime(new RunKrakenForTime(m_armRoller, -0.3, 0.5), 2.6));
+            runCommandAfterTime(new RunKrakenForTime(m_armRoller, -0.3, 0.5), 4.1));
       case AutonomousStartingPositions.MIDDLE:
         return Commands.parallel(
             followPath("2reefcoraltoreef", false, true),
-            runCommandAfterTime(new MoveArmPivotToPosition(m_armPivot, ALGAE_GRABBING_ANGLE), 0.0),
+            runCommandAfterTime(new MoveArmPivotToPosition(m_armPivot, REEF_ALGAE_ANGLE), 0.0),
             runCommandAfterTime(new MoveElevatorToPosition(m_elevator, TargetPosition.kL1), 0.0),
-            runCommandAfterTime(new RunKrakenForTime(m_armRoller, -0.3, 0.5), 2.6));
+            runCommandAfterTime(new RunKrakenForTime(m_armRoller, -0.3, 0.5), 4.1));
       case AutonomousStartingPositions.BOTTOM:
         return Commands.parallel(
             followPath("3reefcoraltoreef", false, true),
-            runCommandAfterTime(new MoveArmPivotToPosition(m_armPivot, ALGAE_GRABBING_ANGLE), 0.0),
+            runCommandAfterTime(new MoveArmPivotToPosition(m_armPivot, REEF_ALGAE_ANGLE), 0.0),
             runCommandAfterTime(new MoveElevatorToPosition(m_elevator, TargetPosition.kL2), 0.0),
-            runCommandAfterTime(new RunKrakenForTime(m_armRoller, -0.3, 0.5), 2.6));
-=======
-            runCommandAfterTime(new MoveArmPivotToPosition(m_armPivot, REEF_ALGAE_ANGLE), 0.7),
-            runCommandAfterTime(new MoveElevatorToPosition(m_elevator, TargetPosition.kL2), 1.0),
             runCommandAfterTime(new RunKrakenForTime(m_armRoller, -0.3, 0.5), 4.1));
-      case AutonomousStartingPositions.MIDDLE:
-        return Commands.parallel(
-            followPath("2reefcoraltoreef", false, true),
-            runCommandAfterTime(new MoveArmPivotToPosition(m_armPivot, REEF_ALGAE_ANGLE), 0.7),
-            runCommandAfterTime(new MoveElevatorToPosition(m_elevator, TargetPosition.kL1), 1.0),
-            runCommandAfterTime(new RunKrakenForTime(m_armRoller, -0.3, 0.5), 4.1));
-      case AutonomousStartingPositions.BOTTOM:
-        return Commands.parallel(
-            followPath("3reefcoraltoreef", false, true),
-            runCommandAfterTime(new MoveArmPivotToPosition(m_armPivot, REEF_ALGAE_ANGLE), 0.7),
-            runCommandAfterTime(new MoveElevatorToPosition(m_elevator, TargetPosition.kL2), 1.0),
-            runCommandAfterTime(new RunKrakenForTime(m_armRoller, -0.3, 0.5), 4.1));
->>>>>>> 40b3503c
       default:
         return new PrintCommand("grabAlgaeFromCoralPosition failed?");
     }
