// Copyright (c) FIRST and other WPILib contributors.
// Open Source Software; you can modify and/or share it under the terms of
// the WPILib BSD license file in the root directory of this project.

package frc.robot;

import edu.wpi.first.cameraserver.CameraServer;
import edu.wpi.first.cscore.CvSource;
import edu.wpi.first.cscore.UsbCamera;
import edu.wpi.first.math.filter.SlewRateLimiter;
import edu.wpi.first.wpilibj.DriverStation;
import edu.wpi.first.wpilibj.Joystick;
import edu.wpi.first.wpilibj.XboxController;
import edu.wpi.first.wpilibj.smartdashboard.SendableChooser;
import edu.wpi.first.wpilibj.smartdashboard.SmartDashboard;
import edu.wpi.first.wpilibj2.command.Command;
import edu.wpi.first.wpilibj2.command.Commands;
import edu.wpi.first.wpilibj2.command.InstantCommand;
import edu.wpi.first.wpilibj2.command.WaitCommand;
import edu.wpi.first.wpilibj2.command.button.CommandXboxController;
import edu.wpi.first.wpilibj2.command.button.Trigger;
import frc.robot.commands.ArcadeDrive;
import frc.robot.commands.Autos;
import frc.robot.commands.MoveClimbers;
import frc.robot.commands.RunIntake;
import frc.robot.commands.RunShooter;
import frc.robot.commands.RunTransitionRoller;
import frc.robot.commands.TankDrive;
import frc.robot.subsystems.Climbers;
import frc.robot.subsystems.Drivebase;
import frc.robot.subsystems.IntakeRoller;
import frc.robot.subsystems.Shooter;
import frc.robot.subsystems.TransitionRoller;
import java.util.function.Supplier;

/**
 * This class is where the bulk of the robot should be declared. Since Command-based is a
 * "declarative" paradigm, very little robot logic should actually be handled in the {@link Robot}
 * periodic methods (other than the scheduler calls). Instead, the structure of the robot (including
 * subsystems, commands, and trigger mappings) should be declared here.
 */
public class RobotContainer {
  // The robot's subsystems and commands are defined here...
  private boolean m_switchDrive = false;

  private final Drivebase m_drivebase = new Drivebase();
  private final Climbers m_climbers = new Climbers();
  private final IntakeRoller m_intakeRoller = new IntakeRoller();
  private final TransitionRoller m_transitionRoller = new TransitionRoller();
  private final Shooter m_shooter = new Shooter();

  private final boolean ARCADE_DRIVE = true; // false for tank drive

  Supplier<Double> m_tankDriveLeftStick;
  Supplier<Double> m_tankDriveRightStick;
  Supplier<Double> m_arcadeDriveLeftStick;
  Supplier<Double> m_arcadeDriveRightStick;

  private final Joystick m_driverController = new Joystick(Constants.DriveTeam.DRIVER_JOYSTICK_ID);
  private final Joystick m_operatorController =
      new Joystick(Constants.DriveTeam.OPERATOR_JOYSTICK_ID);

  Trigger switchDriveTrigger;

  SendableChooser<String> m_overallOptions = new SendableChooser<String>();
  SendableChooser<String> m_positionOptions = new SendableChooser<String>();
  SendableChooser<String> m_score2Options = new SendableChooser<String>();
  SendableChooser<String> m_score3Options = new SendableChooser<String>();

  private final double DEADBAND_CONSTANT = 0.04;
  private final boolean ENABLE_CAMERA_ON_RIO = true;

  /** The container for the robot. Contains subsystems, OI devices, and commands. */
  public RobotContainer() {
    // Configure the trigger bindings
    configureBindings();
    ConfigureDriverButtons();
    ConfigureOperatorButtons();
    addButtonsToSmartDashboard();
    addOverallSelectorToSmartDashboard();
    addAutonomousStartingPositionsToSmartDashboard();
    addScore2OptionsToSmartDashboard();
    addScore3OptionsToSmartDashboard();
    maybeAddCamera();
  }

  private void maybeAddCamera() {
    if (ENABLE_CAMERA_ON_RIO) {
      UsbCamera camera = CameraServer.startAutomaticCapture();
      camera.setResolution(720, 560);
      CvSource outputStream = CameraServer.putVideo("Rectangle", 640, 480);
    }
  }

  private void addOverallSelectorToSmartDashboard() {
    m_overallOptions.setDefaultOption(Constants.AutonomousSelectedOperation.doNothing,
        Constants.AutonomousSelectedOperation.doNothing);
    m_overallOptions.addOption(
        Constants.AutonomousSelectedOperation.GTFO, Constants.AutonomousSelectedOperation.GTFO);
    m_overallOptions.addOption(
        Constants.AutonomousSelectedOperation.score1, Constants.AutonomousSelectedOperation.score1);
    m_overallOptions.addOption(Constants.AutonomousSelectedOperation.score1GTFO,
        Constants.AutonomousSelectedOperation.score1GTFO);
    m_overallOptions.addOption(
        Constants.AutonomousSelectedOperation.score2, Constants.AutonomousSelectedOperation.score2);
    m_overallOptions.addOption(Constants.AutonomousSelectedOperation.score2GTFO,
        Constants.AutonomousSelectedOperation.score2GTFO);
    m_overallOptions.addOption(
        Constants.AutonomousSelectedOperation.score3, Constants.AutonomousSelectedOperation.score3);
    m_overallOptions.addOption(Constants.AutonomousSelectedOperation.score3GTFO,
        Constants.AutonomousSelectedOperation.score3GTFO);
    m_overallOptions.addOption(
        Constants.AutonomousSelectedOperation.score4, Constants.AutonomousSelectedOperation.score4);

    SmartDashboard.putData("Overall operation", m_overallOptions);
  }

  private void addAutonomousStartingPositionsToSmartDashboard() {
    m_positionOptions.setDefaultOption(Constants.AutonomousStartingPositions.inFrontOfAmp,
        Constants.AutonomousStartingPositions.inFrontOfAmp);
    m_positionOptions.addOption(Constants.AutonomousStartingPositions.leftOfSpeaker,
        Constants.AutonomousStartingPositions.leftOfSpeaker);
    m_positionOptions.addOption(Constants.AutonomousStartingPositions.inFrontOfSpeaker,
        Constants.AutonomousStartingPositions.inFrontOfSpeaker);
    m_positionOptions.addOption(Constants.AutonomousStartingPositions.rightOfSpeaker,
        Constants.AutonomousStartingPositions.rightOfSpeaker);
    m_positionOptions.addOption(Constants.AutonomousStartingPositions.farField,
        Constants.AutonomousStartingPositions.farField);

    SmartDashboard.putData("Starting position", m_positionOptions);
  }

  private void addScore2OptionsToSmartDashboard() {
    m_score2Options.setDefaultOption(
        Constants.AutonomousScore2Options.none, Constants.AutonomousScore2Options.none);
    m_score2Options.addOption(
        Constants.AutonomousScore2Options.amp, Constants.AutonomousScore2Options.amp);
    m_score2Options.addOption(Constants.AutonomousScore2Options.leftOfSpeaker,
        Constants.AutonomousScore2Options.leftOfSpeaker);
    m_score2Options.addOption(Constants.AutonomousScore2Options.inFrontOfSpeaker,
        Constants.AutonomousScore2Options.inFrontOfSpeaker);
    m_score2Options.addOption(Constants.AutonomousScore2Options.rightOfSpeakerAllianceNote,
        Constants.AutonomousScore2Options.rightOfSpeakerAllianceNote);
    m_score2Options.addOption(Constants.AutonomousScore2Options.rightOfSpeakerCenterNote,
        Constants.AutonomousScore2Options.rightOfSpeakerCenterNote);

    SmartDashboard.putData("Score 2 option", m_score2Options);
  }

  private void addScore3OptionsToSmartDashboard() {
    m_score3Options.setDefaultOption(
        Constants.AutonomousScore3Options.none, Constants.AutonomousScore3Options.none);
    m_score3Options.addOption(
        Constants.AutonomousScore3Options.amp, Constants.AutonomousScore3Options.amp);
    m_score3Options.addOption(Constants.AutonomousScore3Options.leftOfSpeaker,
        Constants.AutonomousScore3Options.leftOfSpeaker);
    m_score3Options.addOption(Constants.AutonomousScore3Options.inFrontOfSpeakerAmpNote,
        Constants.AutonomousScore3Options.inFrontOfSpeakerAmpNote);
    m_score3Options.addOption(Constants.AutonomousScore3Options.inFrontOfSpeakerStageNote,
        Constants.AutonomousScore3Options.inFrontOfSpeakerStageNote);
    m_score3Options.addOption(Constants.AutonomousScore3Options.inFrontOfSpeakerCenterNote,
        Constants.AutonomousScore3Options.inFrontOfSpeakerCenterNote);
    m_score3Options.addOption(Constants.AutonomousScore3Options.rightOfSpeaker,
        Constants.AutonomousScore3Options.rightOfSpeaker);

    SmartDashboard.putData("Score 3 option", m_score3Options);
  }

  private void addButtonsToSmartDashboard() {
    SmartDashboard.putData("set motor 6V", new InstantCommand(() -> m_drivebase.setVoltages(6, 6)));
    SmartDashboard.putData("Reset odometry", new InstantCommand(() -> m_drivebase.resetOdometry()));
    SmartDashboard.putData(
        "Transition Roller Forward", new RunTransitionRoller(m_transitionRoller, .1, true));
    SmartDashboard.putData("Intake Roller Forward", new RunIntake(m_intakeRoller, .5, true));
    SmartDashboard.putData(
        "Enable Breaking Mode", new InstantCommand(() -> m_drivebase.enableBreakingMode(true)));
    SmartDashboard.putData(
        "Enable Coasting Mode", new InstantCommand(() -> m_drivebase.enableBreakingMode(false)));
    SmartDashboard.putData(
        "Reset Revolutions", new InstantCommand(() -> m_climbers.ResetRevolutions()));
    SmartDashboard.putData(
        "Set Revolutions", new InstantCommand(() -> m_climbers.SetRevolutions()));
  }

  /**
   * Use this method to define your trigger->command mappings. Triggers can be created via the
   * {@link Trigger#Trigger(java.util.function.BooleanSupplier)} constructor with an arbitrary
   * predicate, or via the named factories in {@link
   * edu.wpi.first.wpilibj2.command.button.CommandGenericHID}'s subclasses for {@link
   * CommandXboxController Xbox}/{@link edu.wpi.first.wpilibj2.command.button.CommandPS4Controller
   * PS4} controllers or {@link edu.wpi.first.wpilibj2.command.button.CommandJoystick Flight
   * joysticks}.
   */

  private double getDriverAxis(int controllerCode) {
    double axis = m_driverController.getRawAxis(controllerCode);
    // dead band enforcer
    return (Math.abs(axis) > DEADBAND_CONSTANT) ? axis : 0;
  }

  private final SlewRateLimiter m_leftSpeedLimiter = new SlewRateLimiter(1);
  private final SlewRateLimiter m_rightSpeedLimiter = new SlewRateLimiter(1);
  private final SlewRateLimiter m_arcadeSpeedLimiter = new SlewRateLimiter(1);
  private final SlewRateLimiter m_rotationLimiter = new SlewRateLimiter(1);

  private void configureBindings() {
    double scalingFactor = getDriveSpeedScalingFactor();

    m_tankDriveLeftStick = () -> {
      double axis = -getDriverAxis(Constants.LogitechGamePad.LeftYAxis);
      if (m_switchDrive) {
        double joystickPercentage = -axis * scalingFactor;
        return m_leftSpeedLimiter.calculate(joystickPercentage);
      } else {
        double joystickPercentage = axis * scalingFactor;
        return m_leftSpeedLimiter.calculate(joystickPercentage);
      }
    };

    m_tankDriveRightStick = () -> {
      double axis = -getDriverAxis(Constants.LogitechGamePad.RightYAxis);
      if (m_switchDrive) {
        double joystickPercentage = -axis * scalingFactor;
        return m_rightSpeedLimiter.calculate(joystickPercentage);
      } else {
        double joystickPercentage = axis * scalingFactor;
        return m_rightSpeedLimiter.calculate(joystickPercentage);
      }
    };

    m_arcadeDriveLeftStick = () -> {
      double axis = -getDriverAxis(Constants.LogitechGamePad.LeftYAxis);
      if (m_switchDrive) {
        double joystickPercentage = axis * scalingFactor;
        return m_arcadeSpeedLimiter.calculate(joystickPercentage);
      } else {
        double joystickPercentage = -axis * scalingFactor;
        return m_arcadeSpeedLimiter.calculate(joystickPercentage);
      }
    };

    m_arcadeDriveRightStick = () -> {
      double axis = -getDriverAxis(Constants.LogitechGamePad.RightXAxis);
<<<<<<< HEAD
        double joystickPercentage = axis * scalingFactor * .5;
        return m_rotationLimiter.calculate(joystickPercentage);  

=======
      double joystickPercentage = axis * scalingFactor * .5;
      System.out.print("joystick percent" + joystickPercentage);
      return m_rotationLimiter.calculate(joystickPercentage);
>>>>>>> 3b0dde1a
    };

    switchDriveTrigger =
        new Trigger(() -> m_driverController.getRawButton(Constants.LogitechGamePad.BButton))
            .onTrue(new InstantCommand(() -> {m_switchDrive = !m_switchDrive;}));

    if (ARCADE_DRIVE) {
      m_drivebase.setDefaultCommand(
          new ArcadeDrive(m_drivebase, m_arcadeDriveLeftStick, m_arcadeDriveRightStick));
          System.out.print("arcade drive value" + m_arcadeDriveRightStick.get());
    } else {
      m_drivebase.setDefaultCommand(
          new TankDrive(m_drivebase, m_tankDriveLeftStick, m_tankDriveRightStick));
    }
  }

  private double getDriveSpeedScalingFactor() {
    final boolean isTurbo =
        m_driverController.getRawButton(Constants.LogitechGamePad.RightShoulder);
    final boolean isTurtle =
        m_driverController.getRawButton(Constants.LogitechGamePad.LeftShoulder);

    if (isTurbo) {
      return Constants.RobotSpeedScaling.TURBO_MODE_SPEED_SCALING;
    } else if (isTurtle) {
      return Constants.RobotSpeedScaling.TURTLE_MODE_SPEED_SCALING;
    } else {
      return Constants.RobotSpeedScaling.NORMAL_MODE_SPEED_SCALING;
    }
  }


  private Command IntakeHelperCommand(boolean takingin) {
    return Commands.parallel(new RunTransitionRoller(m_transitionRoller, .5, takingin),
        new RunIntake(m_intakeRoller, .6, takingin));
  }

  public static Command shootingSequence(
      TransitionRoller transitionRoller, Shooter shooter, double power) {
    return Commands.parallel(
        transitionDelay(transitionRoller), new RunShooter(shooter, power, true));
  }

  public static Command transitionDelay(TransitionRoller transitionRoller) {
    return Commands.sequence(
        new WaitCommand(0.75), new RunTransitionRoller(transitionRoller, .5, false));
  }

  private void ConfigureDriverButtons() {
    Trigger ExtendClimber =
        new Trigger(() -> m_driverController.getRawButton(Constants.LogitechGamePad.YButton))
            .whileTrue(new MoveClimbers(m_climbers, true));
    Trigger RetractClimber =
        new Trigger(() -> m_driverController.getRawButton(Constants.LogitechGamePad.AButton))
            .whileTrue(new MoveClimbers(m_climbers, false));
    Trigger IntakeNote =
        new Trigger(() -> m_driverController.getRawButton(Constants.LogitechGamePad.LeftTrigger))
            .whileTrue(IntakeHelperCommand(true));
    Trigger DropNote =
        new Trigger(() -> m_driverController.getRawButton(Constants.LogitechGamePad.RightTrigger))
            .whileTrue(IntakeHelperCommand(false));
  }

  private void ConfigureOperatorButtons() {
    Trigger SpeakerScoringSequence =
        new Trigger(() -> m_operatorController.getRawButton(XboxController.Button.kX.value))
            .whileTrue(shootingSequence(m_transitionRoller, m_shooter, 0.75));
    Trigger AmpScoringSequence =
        new Trigger(() -> m_operatorController.getRawButton(XboxController.Button.kB.value))
            .whileTrue(shootingSequence(m_transitionRoller, m_shooter, 0.25));
    Trigger SpeakerScoring = new Trigger(
        () -> m_operatorController.getRawButton(XboxController.Button.kRightBumper.value))
                                 .whileTrue(new RunShooter(m_shooter, .75, true));
    Trigger AmpScoring = new Trigger(
        () -> m_operatorController.getRawButton(XboxController.Button.kLeftBumper.value))
                             .whileTrue(new RunShooter(m_shooter, .25, true));
    Trigger TransitionForward =
        new Trigger(() -> m_operatorController.getRawButton(XboxController.Button.kY.value))
            .whileTrue(new RunTransitionRoller(m_transitionRoller, .3, false));
    Trigger TransitionBackward =
        new Trigger(() -> m_operatorController.getRawButton(XboxController.Button.kA.value))
            .whileTrue(new RunTransitionRoller(m_transitionRoller, .3, true));
  }

  /**
   * Use this to pass the autonomous command to the main {@link Robot} class.
   *
   * @return the command to run in autonomous
   */
  public Command getAutonomousCommand() {
    // An example command will be run in autonomous
    String overallOperation = m_overallOptions.getSelected();
    String positionOption = m_positionOptions.getSelected();
    String score2Option = m_score2Options.getSelected();
    String score3Option = m_score3Options.getSelected();

    DriverStation.Alliance alliance =
        DriverStation.getAlliance().orElse(DriverStation.Alliance.Blue);
    final boolean isBlue = alliance == DriverStation.Alliance.Blue;

    return Autos.getAutonomousCommand(m_drivebase, m_intakeRoller, m_transitionRoller, m_shooter,
        overallOperation, positionOption, score2Option, score3Option, isBlue);
  }
}<|MERGE_RESOLUTION|>--- conflicted
+++ resolved
@@ -204,9 +204,10 @@
   private final SlewRateLimiter m_rotationLimiter = new SlewRateLimiter(1);
 
   private void configureBindings() {
-    double scalingFactor = getDriveSpeedScalingFactor();
 
     m_tankDriveLeftStick = () -> {
+      double scalingFactor = getDriveSpeedScalingFactor();
+
       double axis = -getDriverAxis(Constants.LogitechGamePad.LeftYAxis);
       if (m_switchDrive) {
         double joystickPercentage = -axis * scalingFactor;
@@ -218,6 +219,8 @@
     };
 
     m_tankDriveRightStick = () -> {
+      double scalingFactor = getDriveSpeedScalingFactor();
+
       double axis = -getDriverAxis(Constants.LogitechGamePad.RightYAxis);
       if (m_switchDrive) {
         double joystickPercentage = -axis * scalingFactor;
@@ -229,6 +232,8 @@
     };
 
     m_arcadeDriveLeftStick = () -> {
+      double scalingFactor = getDriveSpeedScalingFactor();
+
       double axis = -getDriverAxis(Constants.LogitechGamePad.LeftYAxis);
       if (m_switchDrive) {
         double joystickPercentage = axis * scalingFactor;
@@ -240,16 +245,11 @@
     };
 
     m_arcadeDriveRightStick = () -> {
+      double scalingFactor = getDriveSpeedScalingFactor();
+
       double axis = -getDriverAxis(Constants.LogitechGamePad.RightXAxis);
-<<<<<<< HEAD
-        double joystickPercentage = axis * scalingFactor * .5;
-        return m_rotationLimiter.calculate(joystickPercentage);  
-
-=======
       double joystickPercentage = axis * scalingFactor * .5;
-      System.out.print("joystick percent" + joystickPercentage);
       return m_rotationLimiter.calculate(joystickPercentage);
->>>>>>> 3b0dde1a
     };
 
     switchDriveTrigger =
@@ -259,7 +259,6 @@
     if (ARCADE_DRIVE) {
       m_drivebase.setDefaultCommand(
           new ArcadeDrive(m_drivebase, m_arcadeDriveLeftStick, m_arcadeDriveRightStick));
-          System.out.print("arcade drive value" + m_arcadeDriveRightStick.get());
     } else {
       m_drivebase.setDefaultCommand(
           new TankDrive(m_drivebase, m_tankDriveLeftStick, m_tankDriveRightStick));
@@ -267,7 +266,7 @@
   }
 
   private double getDriveSpeedScalingFactor() {
-    final boolean isTurbo =
+    final boolean isTurbo = 
         m_driverController.getRawButton(Constants.LogitechGamePad.RightShoulder);
     final boolean isTurtle =
         m_driverController.getRawButton(Constants.LogitechGamePad.LeftShoulder);
