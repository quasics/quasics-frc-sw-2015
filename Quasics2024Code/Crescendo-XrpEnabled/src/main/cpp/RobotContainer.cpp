--- conflicted
+++ resolved
@@ -249,7 +249,7 @@
   frc::SmartDashboard::PutData(
       "reset encoders",
       new frc2::InstantCommand([this]() { m_drivebase->resetEncoders(); }));
-
+#ifdef ENABLE_FULL_ROBOT_FUNCTIONALITY
   frc::SmartDashboard::PutData("coast intake",
                                new frc2::InstantCommand([this]() {
                                  m_intakeDeployment.EnableBraking(false);
@@ -259,7 +259,7 @@
                                new frc2::InstantCommand([this]() {
                                  m_intakeDeployment.ResetEncoders();
                                }));
-
+#endif
   frc::SmartDashboard::PutData("reset odometry directly",
                                new frc2::InstantCommand([this]() {
                                  m_drivebase->resetOdometry(frc::Pose2d());
@@ -311,17 +311,13 @@
   frc::SmartDashboard::PutData(
       "Normal Drive",
       new frc2::InstantCommand([this]() { setDriveMode(DriveMode::eNormal); }));
-
-<<<<<<< HEAD
+#ifdef ENABLE_FULL_ROBOT_FUNCTIONALITY
   frc::SmartDashboard::PutData("Enable Coast",
                                new frc2::InstantCommand([this]() {
                                  m_intakeDeployment.EnableBraking(false);
                                }));
-
-  frc::SmartDashboard::PutData(
-=======
+#endif
   /*frc::SmartDashboard::PutData(
->>>>>>> b83bcba0
       "GUN THE ROBOT FORWARD!!!",
       new TimedMovementTest(*m_drivebase, 1.00, 5_s, true));
 
@@ -529,6 +525,7 @@
                                &m_Score3DestAutonomousOptions);
 }
 
+#ifdef ENABLE_FULL_ROBOT_FUNCTIONALITY
 frc2::ParallelRaceGroup *RobotContainer::ShootingSequence() {
   std::vector<std::unique_ptr<frc2::Command>> commands;
   commands.push_back(
@@ -547,4 +544,5 @@
       std::make_unique<RunIntakeTimed>(m_intakeRoller, .5, 1.25_s, false));
 
   return new frc2::SequentialCommandGroup(std::move(commands));
-}+}
+#endif