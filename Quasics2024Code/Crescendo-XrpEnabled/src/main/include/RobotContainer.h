// Copyright (c) 2024 Quasics, FIRST, and other WPILib contributors.
// Open Source Software; you can modify and/or share it under the terms of
// the WPILib BSD license file in the root directory of this project.

#pragma once

#include <frc/Joystick.h>
#include <frc/filter/SlewRateLimiter.h>
#include <frc/smartdashboard/SendableChooser.h>
#include <frc2/command/CommandPtr.h>
#include <frc2/command/ParallelRaceGroup.h>
#include <frc2/command/SequentialCommandGroup.h>
#include <frc2/command/button/CommandXboxController.h>

#include <list>

#include "ConditionalCompileFlags.h"
#include "ConfigSettings.h"
#include "Constants.h"
#include "commands/SetRobotOdometry.h"
#include "subsystems/Climber.h"
#include "subsystems/IDrivebase.h"
#include "subsystems/IntakeRoller.h"
#include "subsystems/Shooter.h"
#include "subsystems/TransitionRoller.h"
#include "subsystems/Vision.h"
#include "utils/DeadBandEnforcer.h"

/**
 * This class is where the bulk of the robot should be declared.  Since
 * Command-based is a "declarative" paradigm, very little robot logic should
 * actually be handled in the {@link Robot} periodic methods (other than the
 * scheduler calls).  Instead, the structure of the robot (including subsystems,
 * commands, and trigger mappings) should be declared here.
 */
class RobotContainer {
 public:
  RobotContainer();

  frc2::CommandPtr GetAutonomousCommand();

  // Configuration/set-up support functions.
 private:
  void allocateDriveBase();
  void setUpTankDrive();
  void setUpArcadeDrive();

  // Functions to bind commands to the driver/operator controllers.
 private:
  void SetDefaultShooterCommand();

  void RunCommandWhenDriverButtonIsPressed(int logitechButtonId,
                                           frc2::Command* command);
  void RunCommandWhenDriverButtonIsHeld(int logitechButtonId,
                                        frc2::Command* command);

  void RunCommandWhenOperatorButtonIsHeld(int buttonId, frc2::Command* command);

  void ConfigureDriverControllerButtonBindings();
  void ConfigureOperatorControllerButtonBindings();

  // Functions to set up Smart Dashboard (auto mode, etc.).
 private:
  static frc2::Command* BuildNamedPrintCommand(std::string name,
                                               std::string text = "");
  static void AddNamedCommandToSelector(
      frc::SendableChooser<frc2::Command*>& selector, std::string name,
      std::string text = "");
  static void AddingNamedStartingPositionsToSelector(
      frc::SendableChooser<frc2::Command*>& selector);
  static void AddingNamedOverallOperationsToSelector(
      frc::SendableChooser<frc2::Command*>& selector);
  static void AddingNamedScoreOptionsToSelector(
      frc::SendableChooser<frc2::Command*>& selector1,
      frc::SendableChooser<frc2::Command*>& selector2);

  // Starting here
  void AddTestButtonsOnSmartDashboard();
  void AddShooterSpeedTestButtonsToDashboard();
  void AddShooterTestButtonsToDashboard();
  void AddIntakeTestButtonsToDashboard();
  void AddActuatorTestButtonsToDashboard();

  // frc2::ParallelRaceGroup* IntakeWhileRetracting();
  //  adjusting the version for button binding
  //  frc2::CommandPtr ShootInAmpThenRunActuatorAfterTime(units::second_t time);
  //  frc2::CommandPtr ExtendThenRetractActuatorsAfterTime(units::second_t
  //  time);

  void AddClimberTestButtonsToDashboard();
  void AddSysIdButtonsToDashboard();
  void AddDriveTestButtonsToDashboard();
  void AddVisionTestButtonsToDashboard();

  // AUTOS
  void AddAutoSelectionsToSmartDashboard();
  void AddTeamAndStationSelectorToSmartDashboard();
  void AddRobotOverallOperationToSmartDashboard();
  void AddScoreOptionsToSmartDashboard();
  void AddCompetitionButtonsToSmartDashboard();

  // Driving support functions
 private:
  enum class DriveMode { eNormal, eSwitched };
  void SetDriveMode(DriveMode mode);
  double GetDriveSpeedScalingFactor();

  // Building auto mode functions
 private:
  frc2::ParallelRaceGroup* ShootingSequence(bool amp);
  frc2::SequentialCommandGroup* TransitionDelay();
  frc2::ParallelRaceGroup* IntakeSequence(bool takingIn);

  // Data members of the class (subsystems, persistent commands, etc.)
 private:
  frc::Joystick m_driverController{0};
  frc::XboxController m_operatorController{1};
  std::unique_ptr<IDrivebase> m_drivebase;
  bool m_rotateFast = false;

#ifdef ENABLE_FULL_ROBOT_FUNCTIONALITY
  Shooter m_shooter;
  Climber m_climber;
  IntakeRoller m_intakeRoller;
<<<<<<< HEAD
=======
  LinearActuators m_linearActuators;
  PivotScorer m_pivotScorer;
>>>>>>> 66f49b43
  TransitionRoller m_transitionRoller;
#endif  // ENABLE_FULL_ROBOT_FUNCTIONALITY

#ifdef ENABLE_VISION_SUBSYSTEM
#ifdef LEAK_VISION_WORKAROUND
  // Intentionally leaking for now....
  Vision* m_vision{new Vision};
#else
  Vision* m_vision;
#endif
#endif  // ENABLE_VISION_SUBSYSTEM

  ConfigSettings m_configSettings;

  // "Rate governors" for the drive base.
  const DeadBandEnforcer m_joystickDeadbandEnforcer{0.04};
  frc::SlewRateLimiter<units::scalar> m_leftSlewRateLimiter{
      DRIVER_JOYSTICK_RATE_LIMIT};
  frc::SlewRateLimiter<units::scalar> m_rightSlewRateLimiter{
      DRIVER_JOYSTICK_RATE_LIMIT};

  // Choosers for configuring behavior in auto mode.
  frc::SendableChooser<frc2::Command*> m_PositionAutonomousOptions;
  frc::SendableChooser<frc2::Command*> m_OverallAutonomousOptions;
  frc::SendableChooser<frc2::Command*> m_Score2DestAutonomousOptions;
  frc::SendableChooser<frc2::Command*> m_Score3DestAutonomousOptions;
};<|MERGE_RESOLUTION|>--- conflicted
+++ resolved
@@ -79,13 +79,7 @@
   void AddShooterSpeedTestButtonsToDashboard();
   void AddShooterTestButtonsToDashboard();
   void AddIntakeTestButtonsToDashboard();
-  void AddActuatorTestButtonsToDashboard();
 
-  // frc2::ParallelRaceGroup* IntakeWhileRetracting();
-  //  adjusting the version for button binding
-  //  frc2::CommandPtr ShootInAmpThenRunActuatorAfterTime(units::second_t time);
-  //  frc2::CommandPtr ExtendThenRetractActuatorsAfterTime(units::second_t
-  //  time);
 
   void AddClimberTestButtonsToDashboard();
   void AddSysIdButtonsToDashboard();
@@ -108,6 +102,7 @@
   // Building auto mode functions
  private:
   frc2::ParallelRaceGroup* ShootingSequence(bool amp);
+
   frc2::SequentialCommandGroup* TransitionDelay();
   frc2::ParallelRaceGroup* IntakeSequence(bool takingIn);
 
@@ -122,11 +117,7 @@
   Shooter m_shooter;
   Climber m_climber;
   IntakeRoller m_intakeRoller;
-<<<<<<< HEAD
-=======
-  LinearActuators m_linearActuators;
-  PivotScorer m_pivotScorer;
->>>>>>> 66f49b43
+  TransitionRoller m_transitionRoller;
   TransitionRoller m_transitionRoller;
 #endif  // ENABLE_FULL_ROBOT_FUNCTIONALITY
 
