// Copyright (c) 2024, Matthew J. Healy and other Quasics contributors.
// Open Source Software; you can modify and/or share it under the terms of
// the WPILib BSD license file in the root directory of this project.

package frc.robot.subsystems.drivebase;
import static edu.wpi.first.units.Units.*;
import frc.robot.Constants;
import frc.robot.Constants.CanBusIds;
import frc.robot.Constants.CanBusIds.SparkMaxIds;
import frc.robot.sensors.IGyro;
import frc.robot.sensors.OffsetGyro;
import frc.robot.sensors.TrivialEncoder;
import frc.robot.utils.RobotSettings;
import frc.robot.sensors.SparkMaxEncoderWrapper;

import com.revrobotics.spark.SparkBase.ResetMode;
import com.revrobotics.spark.SparkClosedLoopController;
import com.revrobotics.spark.SparkMax;
import com.revrobotics.RelativeEncoder;
import com.revrobotics.spark.SparkBase.ControlType;
import com.revrobotics.spark.SparkBase.PersistMode;
import com.revrobotics.spark.SparkLowLevel.MotorType;
import com.revrobotics.spark.config.SparkMaxConfig;

import edu.wpi.first.math.estimator.DifferentialDrivePoseEstimator;
import edu.wpi.first.math.kinematics.ChassisSpeeds;
import edu.wpi.first.math.kinematics.DifferentialDriveKinematics;
import edu.wpi.first.math.kinematics.DifferentialDriveWheelSpeeds;
import edu.wpi.first.units.measure.AngularVelocity;
import edu.wpi.first.units.measure.Distance;
import edu.wpi.first.units.measure.LinearVelocity;
import edu.wpi.first.wpilibj2.command.SubsystemBase;
import com.ctre.phoenix6.hardware.Pigeon2;

public class RealDrivebase extends IDrivebase {

  private static final double  kV = 473;
  private static final LinearVelocity ZERO_MPS = MetersPerSecond.of(0);

  private final Pigeon2 m_rawGyro = new Pigeon2(CanBusIds.PIGEON2_CAN_ID);

  final SparkMax m_leftLeader = new SparkMax(SparkMaxIds.LEFT_LEADER_ID, MotorType.kBrushless);
  final SparkMax m_leftFollower =
    new SparkMax(SparkMaxIds.LEFT_FOLLOWER_ID, MotorType.kBrushless);
  final SparkMax m_rightLeader = new SparkMax(SparkMaxIds.RIGHT_LEADER_ID, MotorType.kBrushless);
  final SparkMax m_rightFollower =
      new SparkMax(SparkMaxIds.RIGHT_FOLLOWER_ID, MotorType.kBrushless);
  final SparkMaxConfig m_leftLeaderConfig = new SparkMaxConfig();
  final SparkMaxConfig m_rightLeaderConfig = new SparkMaxConfig();

  public static final Distance TRACK_WIDTH_METERS = Meters.of(Constants.SallyConstants.TRACK_WIDTH);
  public static final Distance WHEEL_CIRCUMFERENCE = Inches.of(6 * Math.PI);
  public static final double GEAR_RATIO = 8.45;

  private final RelativeEncoder m_leftEncoder = m_leftLeader.getEncoder();
  private final RelativeEncoder m_rightEncoder = m_rightLeader.getEncoder();

  private final IGyro m_IGyro = IGyro.wrapGyro(m_rawGyro);
  private final IGyro m_offsetGyro = new OffsetGyro(m_IGyro);
  private final TrivialEncoder m_leftTrivialEncoder = new SparkMaxEncoderWrapper(m_leftEncoder);
  private final TrivialEncoder m_rightTrivialEncoder = new SparkMaxEncoderWrapper(m_rightEncoder);

  private final SparkClosedLoopController  m_leftPID = m_leftLeader.getClosedLoopController();
  private final SparkClosedLoopController  m_rightPID = m_rightLeader.getClosedLoopController();

  /** Creates a new Drivebase. */
  public RealDrivebase(RobotSettings.Robot robot) {
    super(robot);

    super.setName(getClass().getSimpleName());

    final double distanceScalingFactorForGearing = WHEEL_CIRCUMFERENCE.div(GEAR_RATIO).in(Meters);
    final double velocityScalingFactor = distanceScalingFactorForGearing / 60;

    m_leftLeaderConfig.encoder.positionConversionFactor(distanceScalingFactorForGearing);
    m_leftLeaderConfig.encoder.velocityConversionFactor(velocityScalingFactor);
    m_rightLeaderConfig.encoder.positionConversionFactor(distanceScalingFactorForGearing);
    m_rightLeaderConfig.encoder.velocityConversionFactor(velocityScalingFactor);

    m_leftLeaderConfig.closedLoop.p(0).i(0).d(0).velocityFF(0.1);
    m_rightLeaderConfig.closedLoop.p(0).i(0).d(0).velocityFF(0.1);

    m_leftLeader.configure(m_leftLeaderConfig, ResetMode.kResetSafeParameters, PersistMode.kPersistParameters);
    m_rightLeader.configure(m_rightLeaderConfig, ResetMode.kNoResetSafeParameters, PersistMode.kPersistParameters);

  }

  @Override
  public void periodic() {
    // This method will be called once per scheduler run
    super.periodic();
  }

  @Override
  protected void setMotorVoltages_HAL(double leftVoltage, double rightVoltage) {
      m_leftLeader.setVoltage(leftVoltage);
      m_rightLeader.setVoltage(rightVoltage);
  }

  @Override
  protected void setSpeeds_HAL(double leftSpeed, double rightSpeed) {
    
    // System.out.println(leftSpeed + " " + rightSpeed);
      m_leftLeader.set(leftSpeed);
      m_rightLeader.set(rightSpeed);

  }

  @Override
  protected void setSpeeds_HAL(DifferentialDriveWheelSpeeds speeds) {
<<<<<<< HEAD
    double leftPercent = speeds.leftMetersPerSecond / (WHEEL_CIRCUMFERENCE.in(Meters)) / 5676 * GEAR_RATIO * 60;
    double rightPercent = speeds.rightMetersPerSecond / (WHEEL_CIRCUMFERENCE.in(Meters)) / 5767 * GEAR_RATIO * 60;
    setSpeeds(leftPercent, rightPercent);
=======
    System.out.println(speeds);
    m_leftPID.setReference(speeds.leftMetersPerSecond, ControlType.kVelocity);
    m_rightPID.setReference(speeds.rightMetersPerSecond, ControlType.kVelocity);
>>>>>>> 787b7ea8
  }

  protected TrivialEncoder getLeftEncoder_HAL() {
    return m_leftTrivialEncoder;
  }

  protected TrivialEncoder getRightEncoder_HAL() {
    return m_rightTrivialEncoder;
  }

  protected IGyro getGyro_HAL() {
    return m_offsetGyro;
  }

  @Override
  public double getLeftDistanceMeters() {
    return m_leftEncoder.getPosition();
  }

  @Override
  public double getRightDistanceMeters() {
    return m_rightEncoder.getPosition();
  }
}<|MERGE_RESOLUTION|>--- conflicted
+++ resolved
@@ -108,15 +108,10 @@
 
   @Override
   protected void setSpeeds_HAL(DifferentialDriveWheelSpeeds speeds) {
-<<<<<<< HEAD
-    double leftPercent = speeds.leftMetersPerSecond / (WHEEL_CIRCUMFERENCE.in(Meters)) / 5676 * GEAR_RATIO * 60;
-    double rightPercent = speeds.rightMetersPerSecond / (WHEEL_CIRCUMFERENCE.in(Meters)) / 5767 * GEAR_RATIO * 60;
-    setSpeeds(leftPercent, rightPercent);
-=======
+
     System.out.println(speeds);
     m_leftPID.setReference(speeds.leftMetersPerSecond, ControlType.kVelocity);
     m_rightPID.setReference(speeds.rightMetersPerSecond, ControlType.kVelocity);
->>>>>>> 787b7ea8
   }
 
   protected TrivialEncoder getLeftEncoder_HAL() {
