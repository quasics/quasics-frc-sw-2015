// Copyright (c) FIRST and other WPILib contributors.
// Open Source Software; you can modify and/or share it under the terms of
// the WPILib BSD license file in the root directory of this project.

package frc.robot;

import static edu.wpi.first.units.Units.*;

import choreo.auto.AutoFactory;
import edu.wpi.first.math.filter.SlewRateLimiter;
import edu.wpi.first.wpilibj.Joystick;
import edu.wpi.first.wpilibj.RobotBase;
import edu.wpi.first.wpilibj.XboxController;
import edu.wpi.first.wpilibj.smartdashboard.SendableChooser;
import edu.wpi.first.wpilibj.smartdashboard.SmartDashboard;
import edu.wpi.first.wpilibj2.command.Command;
import edu.wpi.first.wpilibj2.command.Commands;
import edu.wpi.first.wpilibj2.command.InstantCommand;
import edu.wpi.first.wpilibj2.command.SubsystemBase;
import edu.wpi.first.wpilibj2.command.WaitCommand;
import edu.wpi.first.wpilibj2.command.button.CommandXboxController;
import edu.wpi.first.wpilibj2.command.button.Trigger;
import edu.wpi.first.wpilibj2.command.sysid.SysIdRoutine.Direction;
import frc.robot.Constants.AutonomousSelectedOperation;
import frc.robot.Constants.AutonomousStartingPositions;
import frc.robot.commands.ArcadeDrive;
import frc.robot.commands.ArmPivotToPositionOnController;
import frc.robot.commands.Autos;
import frc.robot.commands.DriveTeamCandle;
import frc.robot.commands.ElevatorToPositionOnController;
import frc.robot.commands.MoveArmPivot;
import frc.robot.commands.MoveArmPivotAndElevatorToPosition;
import frc.robot.commands.MoveElevatorToPosition;
import frc.robot.commands.PulseKraken;
import frc.robot.commands.RunKraken;
import frc.robot.commands.RunKrakenForTime;
import frc.robot.subsystems.ArmPivot;
import frc.robot.subsystems.ArmRoller;
import frc.robot.subsystems.Vision;
import frc.robot.subsystems.candle.AbstractCandle;
import frc.robot.subsystems.candle.Candle;
import frc.robot.subsystems.candle.SimCandle;
import frc.robot.subsystems.drivebase.AbstractDrivebase;
import frc.robot.subsystems.drivebase.RealDrivebase;
import frc.robot.subsystems.drivebase.SimulationDrivebase;
import frc.robot.subsystems.elevator.AbstractElevator;
import frc.robot.subsystems.elevator.AbstractElevator.TargetPosition;
import frc.robot.subsystems.elevator.RealElevator;
import frc.robot.subsystems.elevator.SimulationElevator;
import frc.robot.utils.RobotSettings;
import frc.robot.utils.SysIdGenerator;
import java.util.function.Supplier;

/**
 * This class is where the bulk of the robot should be declared. Since
 * Command-based is a "declarative" paradigm, very little robot logic should
 * actually be handled in the {@link Robot} periodic methods (other than the
 * scheduler calls). Instead, the structure of the robot (including subsystems,
 * commands, and trigger mappings) should be declared here.
 */
public class RobotContainer {
  private final static boolean ENABLE_CANDLE = true;

  // The robot's subsystems and commands are defined here...
  private boolean m_switchDrive = true;
  private final AbstractDrivebase m_drivebase = setupDriveBase();
  private final ArmPivot m_armPivot = new ArmPivot();
  private final ArmRoller m_armRoller = new ArmRoller();
  private final AbstractElevator m_elevator = setupElevator();
<<<<<<< HEAD
  @SuppressWarnings("unused")
  private final Vision m_vision = new Vision();
  private final ICandle m_candle = allocateCandle();
=======
  @SuppressWarnings("unused") private final Vision m_vision = new Vision();
  private final AbstractCandle m_candle = allocateCandle();
>>>>>>> a9059653

  private static AbstractCandle allocateCandle() {
    if (!ENABLE_CANDLE) {
      return null;
    } else if (RobotBase.isSimulation()) {
      return new SimCandle();
    }
    return new Candle();
  }

  private static final RobotSettings.Robot SETTINGS_FOR_REAL_MODE = RobotSettings.Robot.Sally;

  Supplier<Double> m_tankDriveLeftStick;
  Supplier<Double> m_tankDriveRightStick;
  Supplier<Double> m_arcadeDriveLeftStick;
  Supplier<Double> m_arcadeDriveRightStick;

  private final SlewRateLimiter m_leftSpeedLimiter = new SlewRateLimiter(1);
  private final SlewRateLimiter m_rightSpeedLimiter = new SlewRateLimiter(1);
  private final SlewRateLimiter m_arcadeSpeedLimiter = new SlewRateLimiter(1);
  private final SlewRateLimiter m_rotationLimiter = new SlewRateLimiter(1);

  private final Joystick m_driverController = new Joystick(Constants.DriveTeam.DRIVER_JOYSTICK_ID);
  private final Joystick m_operatorController = new Joystick(Constants.DriveTeam.OPERATOR_JOYSTICK_ID);
  private final double DEADBAND_CONSTANT = 0.08;

  private final AutoFactory m_autoFactory = new AutoFactory(m_drivebase::getPose, // A function that returns the current
                                                                                  // robot pose
      m_drivebase::resetOdometry, // A function that resets the current robot pose to the
                                  // provided Pose2d
      m_drivebase::followTrajectory, // The drive subsystem trajectory follower
      true, // flip path when on red side
      m_drivebase // The drive subsystem
  );

  Trigger switchDriveTrigger;

  SendableChooser<String> m_autonomousOperations = new SendableChooser<String>();
  SendableChooser<String> m_positionOptions = new SendableChooser<String>();

  public static RobotSettings.Robot getRobotSettings() {
    if (RobotBase.isReal()) {
      return SETTINGS_FOR_REAL_MODE;
    } else {
      return RobotSettings.Robot.Simulator;
    }
  }

  /**
   * The container for the robot. Contains subsystems, OI devices, and commands.
   */
  public RobotContainer() {
    // Configure the trigger bindings
    configureBindings();
    addButtonsToSmartDashboard();
    addOverallSelectorToSmartDashboard();
    addAutonomousStartingPositionsToSmartDashboard();
    ConfigureDriverButtons();
    ConfigureOperatorButtons();

    if (m_candle != null) {
      // Default to candle being green at startup.
      m_candle.setColor(Candle.GREEN);
    }
  }

  private AbstractElevator setupElevator() {
    AbstractElevator elevator = null;
    if (Robot.isReal()) {
      elevator = new RealElevator();
    } else {
      elevator = new SimulationElevator();
    }
    return elevator;
  }

  private AbstractDrivebase setupDriveBase() {
    AbstractDrivebase drivebase = null;
    if (Robot.isReal()) {
      drivebase = new RealDrivebase(getRobotSettings());

      m_arcadeDriveLeftStick = () -> -m_driverController.getRawAxis(Constants.LogitechDualshock.LeftYAxis);
      m_arcadeDriveRightStick = () -> -m_driverController.getRawAxis(Constants.LogitechDualshock.RightXAxis);
    } else {
      m_arcadeDriveLeftStick = () -> -m_driverController.getRawAxis(0);
      m_arcadeDriveRightStick = () -> -m_driverController.getRawAxis(1);
      drivebase = new SimulationDrivebase(RobotSettings.Robot.Simulator);
    }
    return drivebase;
  }

  private double getDriverAxis(int controllerCode) {
    double axis = m_driverController.getRawAxis(controllerCode);
    // dead band enforcer
    return (Math.abs(axis) > DEADBAND_CONSTANT) ? axis : 0;
  }

  private void addButtonsToSmartDashboard() {
    // addSysIdButtonsToSmartDashboard();
    addTestButtonsToSmartDashboard();
  }

  private void addTestButtonsToSmartDashboard() {
    /*
     * SmartDashboard.putData(
     * "Reset odometry", new InstantCommand(() -> m_drivebase.resetOdometry(new
     * Pose2d())));
     *
     * SmartDashboard.putData("Reset odometry test",
     * new InstantCommand(
     * () -> m_drivebase.resetOdometry(new Pose2d(Meters.of(3), Meters.of(3), new
     * Rotation2d(Degrees.of(180))))));
     *
     * SmartDashboard.putData(
     * "Arm Pivot Up", new InstantCommand(() -> m_armPivot.setArmPivotSpeed(-0.1)));
     * SmartDashboard.putData(
     * "Arm Pivot Down", new InstantCommand(() ->
     * m_armPivot.setArmPivotSpeed(0.1)));
     *
     * SmartDashboard.putData("Arm Pivot PID Up", new
     * MoveArmPivotToPosition(m_armPivot, Degrees.of(95)));
     * SmartDashboard.putData("Arm Pivot PID Down", new
     * MoveArmPivotToPosition(m_armPivot, Degrees.of(1)));
     * SmartDashboard.putData("Arm Pivot 45", new MoveArmPivotToPosition(m_armPivot,
     * Degrees.of(45)));
     *
     * SmartDashboard.putData("Stop arm pivot", new InstantCommand(() ->
     * m_armPivot.stop()));
     */
    SmartDashboard.putData(
        "Reset elevator encoders", new InstantCommand(() -> m_elevator.resetEncoders()));

    SmartDashboard.putData("Elevator to top",
        new MoveElevatorToPosition(m_elevator, AbstractElevator.TargetPosition.kTop));
    SmartDashboard.putData("Elevator to L2",
        new MoveElevatorToPosition(m_elevator, AbstractElevator.TargetPosition.kL2));
    SmartDashboard.putData("Elevator to L1",
        new MoveElevatorToPosition(m_elevator, AbstractElevator.TargetPosition.kL1));
    SmartDashboard.putData("Elevator to bottom",
        new MoveElevatorToPosition(m_elevator, AbstractElevator.TargetPosition.kBottom));
    SmartDashboard.putData("Elevator to DC",
        new MoveElevatorToPosition(m_elevator, AbstractElevator.TargetPosition.kDontCare));

    SmartDashboard.putData("Test path", testTrajectory("testPath"));

    // SmartDashboard.putData("Drive 3m/s sim", new DriveForTime(m_drivebase,
    // Seconds.of(3), new
    // ChassisSpeeds(MetersPerSecond.of(3), MetersPerSecond.of(0),
    // RadiansPerSecond.of(0))));
  }

  private Command testTrajectory(String name) {
    return Commands.sequence(m_autoFactory.resetOdometry(name), m_autoFactory.resetOdometry(name),
        m_autoFactory.trajectoryCmd(name));
  }

  private void addSysIdButtonsToSmartDashboard() {
    /*
     * old stuff? idk
     * SmartDashboard.putData(
     * "Quasistatic Forward",
     * m_drivebase.sysIdQuasistatic(SysIdRoutine.Direction.kForward));
     * SmartDashboard.putData(
     * "Quasistatic Reverse",
     * m_drivebase.sysIdQuasistatic(SysIdRoutine.Direction.kReverse));
     * SmartDashboard.putData(
     * "Dynamic Forward",
     * m_drivebase.sysIdDynamic(SysIdRoutine.Direction.kForward));
     * SmartDashboard.putData(
     * "Dynamic Reverse",
     * m_drivebase.sysIdDynamic(SysIdRoutine.Direction.kReverse));
     */

    SmartDashboard.putData("SysID: Quasistatic(fwd)",
        SysIdGenerator.sysIdQuasistatic(
            m_drivebase, SysIdGenerator.Mode.Linear, Direction.kForward));
    SmartDashboard.putData("SysID: Quasistatic(rev)",
        SysIdGenerator.sysIdQuasistatic(
            m_drivebase, SysIdGenerator.Mode.Linear, Direction.kReverse));
    SmartDashboard.putData("SysID: Dynamic(fwd)",
        SysIdGenerator.sysIdDynamic(m_drivebase, SysIdGenerator.Mode.Linear, Direction.kForward));
    SmartDashboard.putData("SysID: Dynamic(rev)",
        SysIdGenerator.sysIdDynamic(m_drivebase, SysIdGenerator.Mode.Linear, Direction.kReverse));

    // SysId commands for rotational actions (used to calculate kA-angular), for use
    // in estimating the moment of inertia (MOI).
    // See: https://choreo.autos/usage/estimating-moi/
    SmartDashboard.putData("SysID(rot): Quasistatic(fwd)",
        SysIdGenerator.sysIdQuasistatic(
            m_drivebase, SysIdGenerator.Mode.Rotating, Direction.kForward));
    SmartDashboard.putData("SysID(rot): Quasistatic(rev)",
        SysIdGenerator.sysIdQuasistatic(
            m_drivebase, SysIdGenerator.Mode.Rotating, Direction.kReverse));
    SmartDashboard.putData("SysID(rot): Dynamic(fwd)",
        SysIdGenerator.sysIdDynamic(m_drivebase, SysIdGenerator.Mode.Rotating, Direction.kForward));
    SmartDashboard.putData("SysID(rot): Dynamic(rev)",
        SysIdGenerator.sysIdDynamic(m_drivebase, SysIdGenerator.Mode.Rotating, Direction.kReverse));
  }

  private void addOverallSelectorToSmartDashboard() {
    m_autonomousOperations.setDefaultOption(
        AutonomousSelectedOperation.DO_NOTHING, AutonomousSelectedOperation.DO_NOTHING);
    m_autonomousOperations.addOption(
        AutonomousSelectedOperation.GTFO, AutonomousSelectedOperation.GTFO);
    m_autonomousOperations.addOption(
        AutonomousSelectedOperation.GO_TO_REEF, AutonomousSelectedOperation.GO_TO_REEF);
    m_autonomousOperations.addOption(
        AutonomousSelectedOperation.GO_TO_REEF_DR, AutonomousSelectedOperation.GO_TO_REEF_DR);
    m_autonomousOperations.addOption(AutonomousSelectedOperation.GRAB_ALGAE_FROM_REEF,
        AutonomousSelectedOperation.GRAB_ALGAE_FROM_REEF);
    m_autonomousOperations.addOption(AutonomousSelectedOperation.SCORE_CORAL_IN_REEF,
        AutonomousSelectedOperation.SCORE_CORAL_IN_REEF);
    m_autonomousOperations.addOption(AutonomousSelectedOperation.SCORE_ALGAE_REEF_BARGE,
        AutonomousSelectedOperation.SCORE_ALGAE_REEF_BARGE);
    m_autonomousOperations.addOption(AutonomousSelectedOperation.SCORE_ALGAE_REEF_PROCESSOR,
        AutonomousSelectedOperation.SCORE_ALGAE_REEF_PROCESSOR);
    m_autonomousOperations.addOption(AutonomousSelectedOperation.SCORE_CORAL_GRAB_ALGAE,
        AutonomousSelectedOperation.SCORE_CORAL_GRAB_ALGAE);
    m_autonomousOperations.addOption(AutonomousSelectedOperation.SCORE_CORAL_SCORE_BARGE,
        AutonomousSelectedOperation.SCORE_CORAL_SCORE_BARGE);
    m_autonomousOperations.addOption(AutonomousSelectedOperation.SCORE_CORAL_SCORE_PROCESSOR,
        AutonomousSelectedOperation.SCORE_CORAL_SCORE_PROCESSOR);
    m_autonomousOperations.addOption(AutonomousSelectedOperation.GRAB_ALGAE_FROM_FIELD,
        AutonomousSelectedOperation.GRAB_ALGAE_FROM_FIELD);
    m_autonomousOperations.addOption(AutonomousSelectedOperation.SCORE_ALGAE_FIELD_BARGE,
        AutonomousSelectedOperation.SCORE_ALGAE_FIELD_BARGE);
    m_autonomousOperations.addOption(AutonomousSelectedOperation.SCORE_ALGAE_FIELD_PROCESSOR,
        AutonomousSelectedOperation.SCORE_ALGAE_FIELD_PROCESSOR);

    SmartDashboard.putData("Overall operation", m_autonomousOperations);
  }

  private void addAutonomousStartingPositionsToSmartDashboard() {
    m_positionOptions.setDefaultOption(
        AutonomousStartingPositions.VERY_TOP, AutonomousStartingPositions.VERY_TOP);
    m_positionOptions.addOption(AutonomousStartingPositions.TOP, AutonomousStartingPositions.TOP);
    m_positionOptions.addOption(
        AutonomousStartingPositions.MIDDLE, AutonomousStartingPositions.MIDDLE);
    m_positionOptions.addOption(
        AutonomousStartingPositions.BOTTOM, AutonomousStartingPositions.BOTTOM);
    m_positionOptions.addOption(
        AutonomousStartingPositions.VERY_BOTTOM, AutonomousStartingPositions.VERY_BOTTOM);

    SmartDashboard.putData("Starting position", m_positionOptions);
  }

  /**
   * Use this method to define your trigger->command mappings. Triggers can be
   * created via the
   * {@link Trigger#Trigger(java.util.function.BooleanSupplier)} constructor with
   * an arbitrary
   * predicate, or via the named factories in {@link
   * edu.wpi.first.wpilibj2.command.button.CommandGenericHID}'s subclasses for
   * {@link
   * CommandXboxController
   * Xbox}/{@link edu.wpi.first.wpilibj2.command.button.CommandPS4Controller
   * PS4} controllers or
   * {@link edu.wpi.first.wpilibj2.command.button.CommandJoystick Flight
   * joysticks}.
   */
  private void configureBindings() {
    m_tankDriveLeftStick = () -> {
      double scalingFactor = getDriveSpeedScalingFactor();
      double axis = -getDriverAxis(Constants.LogitechDualshock.LeftYAxis);
      // needs testing to affirm direction is correct! if wrong just switch the -
      // signs
      if (m_switchDrive) {
        double joystickPercentage = -axis * scalingFactor;
        return m_leftSpeedLimiter.calculate(joystickPercentage);
      } else {
        double joystickPercentage = axis * scalingFactor;
        return m_leftSpeedLimiter.calculate(joystickPercentage);
      }
    };

    m_tankDriveRightStick = () -> {
      double scalingFactor = getDriveSpeedScalingFactor();
      double axis = -getDriverAxis(Constants.LogitechDualshock.RightYAxis);
      // needs testing also to affirm the direction is correct & switch signs if it is
      // wrong
      if (m_switchDrive) {
        double joystickPercentage = -axis * scalingFactor;
        return m_rightSpeedLimiter.calculate(joystickPercentage);
      } else {
        double joystickPercentage = axis * scalingFactor;
        return m_rightSpeedLimiter.calculate(joystickPercentage);
      }
    };

    m_arcadeDriveLeftStick = () -> {
      double scalingFactor = getDriveSpeedScalingFactor();
      double axis = -getDriverAxis(Constants.LogitechDualshock.LeftYAxis);
      if (m_switchDrive) {
        double joystickPercentage = axis * scalingFactor;
        return m_arcadeSpeedLimiter.calculate(joystickPercentage);
      } else {
        double joystickPercentage = -axis * scalingFactor;
        return m_arcadeSpeedLimiter.calculate(joystickPercentage);
      }
    };

    m_arcadeDriveRightStick = () -> {
      double scalingFactor = getDriveSpeedScalingFactor();

      double axis = -getDriverAxis(Constants.LogitechDualshock.RightXAxis);
      double joystickPercentage = axis * scalingFactor;
      return m_rotationLimiter.calculate(joystickPercentage);
    };

    switchDriveTrigger = new Trigger(() -> m_driverController.getRawButton(Constants.LogitechDualshock.BButton))
        .onTrue(new InstantCommand(() -> {
          m_switchDrive = !m_switchDrive;
        }));

    if (m_candle != null) {
      ((SubsystemBase) m_candle).setDefaultCommand(new DriveTeamCandle(m_candle, m_drivebase));
    }
    m_drivebase.setDefaultCommand(
        new ArcadeDrive((m_drivebase), m_arcadeDriveLeftStick, m_arcadeDriveRightStick));
    // m_armRoller.setDefaultCommand(new RunKraken(m_armRoller, -0.1));
    m_armRoller.setDefaultCommand(new PulseKraken(m_armRoller, -0.1, 0.2, 0.75));
  }

  private Command intakeThenExtake() {
    return Commands.sequence(new RunKrakenForTime(m_armRoller, -0.3, 0.2), new WaitCommand(0.1),
        new RunKrakenForTime(m_armRoller, 1.0, 0.5));
  }

  private Command shootWithElevator() {
    return Commands.parallel(
        new MoveElevatorToPosition(m_elevator, AbstractElevator.TargetPosition.kTop),
        Commands.sequence(new WaitCommand(1.5), intakeThenExtake()));
  }

  private void ConfigureDriverButtons() {
    /*
     * new Trigger(() ->
     * m_driverController.getRawButton(Constants.LogitechGamePad.YButton))
     * .whileTrue(new MoveClimbers(m_climbers, true));
     * new Trigger(() ->
     * m_driverController.getRawButton(Constants.LogitechGamePad.AButton))
     * .whileTrue(new MoveClimbers(m_climbers, false)); // Register the triggers for
     * various
     * // buttons on the controllers.
     */
    new Trigger(() -> m_driverController.getRawButton(Constants.LogitechDualshock.LeftTrigger))
        .whileTrue(new RunKraken(m_armRoller, -0.5));
    new Trigger(() -> m_driverController.getRawButton(Constants.LogitechDualshock.RightTrigger))
        .whileTrue(new PulseKraken(m_armRoller, -0.1, 0.2, 0.75));

    // Elevator controls
    /*
     * new Trigger(() ->
     * m_driverController.getRawButton(Constants.LogitechDualshock.YButton))
     * .whileTrue(new RunElevator(m_elevator, -0.3)); // UP
     * new Trigger(() ->
     * m_driverController.getRawButton(Constants.LogitechDualshock.AButton))
     * .whileTrue(new RunElevator(m_elevator, 0.3)); // DOWN
     */
    new Trigger(() -> m_driverController.getRawButton(Constants.LogitechDualshock.YButton))
        .whileTrue(new ElevatorToPositionOnController(m_elevator, TargetPosition.kTop));
    new Trigger(() -> m_driverController.getRawButton(Constants.LogitechDualshock.AButton))
        .whileTrue(new ElevatorToPositionOnController(m_elevator, TargetPosition.kBottom));

    new Trigger(() -> m_driverController.getRawButton(Constants.LogitechDualshock.StartButton))
        .whileTrue(new MoveArmPivotAndElevatorToPosition(
            m_armPivot, m_elevator, Degrees.of(95), TargetPosition.kTop));
    new Trigger(() -> m_driverController.getRawButton(Constants.LogitechDualshock.BackButton))
        .whileTrue(new MoveArmPivotAndElevatorToPosition(
            m_armPivot, m_elevator, Degrees.of(0), TargetPosition.kBottom));
  }

  private void ConfigureOperatorButtons() {
    // Shooting
    new Trigger(() -> m_operatorController.getRawButton(XboxController.Button.kX.value))
        .whileTrue(intakeThenExtake());
    new Trigger(() -> m_operatorController.getRawButton(XboxController.Button.kB.value))
        .whileTrue(new RunKraken(m_armRoller, 0.5));

    // Arm Pivot Controls
    new Trigger(() -> m_operatorController.getRawButton(XboxController.Button.kRightBumper.value))
        .whileTrue(new MoveArmPivot(m_armPivot, 0.35));
    new Trigger(() -> m_operatorController.getRawButton(XboxController.Button.kLeftBumper.value))
        .whileTrue(new MoveArmPivot(m_armPivot, -0.35));

    // PID controls (both armpivot and elevator)
    new Trigger(() -> m_operatorController.getRawButton(XboxController.Button.kA.value))
        .whileTrue(new MoveArmPivotAndElevatorToPosition(
            m_armPivot, m_elevator, Degrees.of(33), TargetPosition.kL1));
    new Trigger(() -> m_operatorController.getRawButton(XboxController.Button.kY.value))
        .whileTrue(new MoveArmPivotAndElevatorToPosition(
            m_armPivot, m_elevator, Degrees.of(33), TargetPosition.kL2));
    new Trigger(() -> m_operatorController.getRawButton(XboxController.Button.kBack.value))
        .whileTrue(new ArmPivotToPositionOnController(m_armPivot, Degrees.of(95)));

    new Trigger(() -> m_operatorController.getRawButton(XboxController.Button.kLeftStick.value))
        .whileTrue(new ArmPivotToPositionOnController(m_armPivot, Degrees.of(25)));
    new Trigger(() -> m_operatorController.getRawButton(XboxController.Button.kRightStick.value))
        .whileTrue(new ArmPivotToPositionOnController(m_armPivot, Degrees.of(21)));
  }

  private double getDriveSpeedScalingFactor() {
    final boolean isTurbo = m_driverController.getRawButton(Constants.LogitechDualshock.LeftShoulder);
    final boolean isTurtle = m_driverController.getRawButton(Constants.LogitechDualshock.RightShoulder);

    if (isTurbo) {
      return Constants.RobotSpeedScaling.TURBO_MODE_SPEED_SCALING;
    } else if (isTurtle) {
      return Constants.RobotSpeedScaling.TURTLE_MODE_SPEED_SCALING;
    } else {
      return Constants.RobotSpeedScaling.NORMAL_MODE_SPEED_SCALING;
    }
  }

  /**
   * Use this to pass the autonomous command to the main {@link Robot} class.
   *
   * @return the command to run in autonomous
   */
  public Command getAutonomousCommand() {
    // An example command will be run in autonomous
    String autonomousOperation = m_autonomousOperations.getSelected();
    String positionOption = m_positionOptions.getSelected();

    return Autos.getAutonomousCommand(m_autoFactory, m_drivebase, m_elevator, m_armPivot,
        m_armRoller, autonomousOperation, positionOption);
  }
}<|MERGE_RESOLUTION|>--- conflicted
+++ resolved
@@ -67,14 +67,9 @@
   private final ArmPivot m_armPivot = new ArmPivot();
   private final ArmRoller m_armRoller = new ArmRoller();
   private final AbstractElevator m_elevator = setupElevator();
-<<<<<<< HEAD
   @SuppressWarnings("unused")
   private final Vision m_vision = new Vision();
-  private final ICandle m_candle = allocateCandle();
-=======
-  @SuppressWarnings("unused") private final Vision m_vision = new Vision();
   private final AbstractCandle m_candle = allocateCandle();
->>>>>>> a9059653
 
   private static AbstractCandle allocateCandle() {
     if (!ENABLE_CANDLE) {
