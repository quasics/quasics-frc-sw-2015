// Copyright (c) FIRST and other WPILib contributors.
// Open Source Software; you can modify and/or share it under the terms of
// the WPILib BSD license file in the root directory of this project.
/* 
package frc.robot.subsystems;

import com.revrobotics.CANSparkLowLevel.MotorType;
import com.revrobotics.CANSparkMax;

import edu.wpi.first.wpilibj2.command.SubsystemBase;
import frc.robot.Constants.CanBusIds.SparkMax;

public class Shooter extends SubsystemBase {
  //left shooter wheel is leader
  //right shooter wheel is follower
  //this is in case we fix it and want to go back to leader/follower instead of left right

  final CANSparkMax m_leftShooterMotor = new CANSparkMax(SparkMax.LEFT_SHOOTER_ID, MotorType.kBrushless);
  final CANSparkMax m_rightShooterMotor = new CANSparkMax(SparkMax.RIGHT_SHOOTER_ID, MotorType.kBrushless);
  /** Creates a new Shooter. 
  public Shooter() {}

  @Override
  public void periodic() {
    // This method will be called once per scheduler run
  }
  
  public void setFlywheelSpeed(double percentSpeed){
    m_leftShooterMotor.set(percentSpeed);
    m_rightShooterMotor.set(percentSpeed);
  }
<<<<<<< HEAD
}*/
=======

  public void stop(){
    m_leftShooterMotor.set(0);
    m_rightShooterMotor.set(0);
  }
}
>>>>>>> e9338c9e
<|MERGE_RESOLUTION|>--- conflicted
+++ resolved
@@ -29,13 +29,9 @@
     m_leftShooterMotor.set(percentSpeed);
     m_rightShooterMotor.set(percentSpeed);
   }
-<<<<<<< HEAD
-}*/
-=======
 
   public void stop(){
     m_leftShooterMotor.set(0);
     m_rightShooterMotor.set(0);
   }
-}
->>>>>>> e9338c9e
+}*/