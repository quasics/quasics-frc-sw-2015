// Copyright (c) FIRST and other WPILib contributors.
// Open Source Software; you can modify and/or share it under the terms of
// the WPILib BSD license file in the root directory of this project.

package frc.robot.subsystems;

import com.revrobotics.RelativeEncoder;
import com.revrobotics.spark.SparkLowLevel.MotorType;
import com.revrobotics.spark.SparkMax;

import edu.wpi.first.wpilibj2.command.SubsystemBase;
import frc.robot.Constants.CanBusIds.SparkMaxIds;

public class Elevator extends SubsystemBase {

  SparkMax m_leftElevator;
  SparkMax m_rightElevator;

  RelativeEncoder m_leftEncoder;
  RelativeEncoder m_rightEncoder;

<<<<<<< HEAD
  static final double EXTENSION_SPEED = -0.2;
  static final double RETRACTION_SPEED = 0.2;
=======
  static final double EXTENSION_SPEED = 0.2;
  static final double RETRACTION_SPEED = -0.2;
>>>>>>> be6e20b7
  
  /** Crea
   * tes a new Elevator. */
  public Elevator() {
    m_leftElevator = new SparkMax(SparkMaxIds.LEFT_ELEVATOR_ID, MotorType.kBrushless);
    m_rightElevator = new SparkMax(SparkMaxIds.RIGHT_ELEVATOR_ID, MotorType.kBrushless);
    m_leftEncoder = m_leftElevator.getEncoder();
    m_rightEncoder = m_rightElevator.getEncoder();
  }

  
  public void StartExtending() {
    m_leftElevator.set(-EXTENSION_SPEED);
    m_rightElevator.set(EXTENSION_SPEED);
  }

  public void StartRetracting() {
    m_leftElevator.set(-RETRACTION_SPEED);
    m_rightElevator.set(RETRACTION_SPEED);
  }

  public void stop() {
    m_leftElevator.set(0);
    m_rightElevator.set(0);
  }

  @Override
  public void periodic() {
    // This method will be called once per scheduler run
  }
}<|MERGE_RESOLUTION|>--- conflicted
+++ resolved
@@ -19,14 +19,8 @@
   RelativeEncoder m_leftEncoder;
   RelativeEncoder m_rightEncoder;
 
-<<<<<<< HEAD
-  static final double EXTENSION_SPEED = -0.2;
-  static final double RETRACTION_SPEED = 0.2;
-=======
   static final double EXTENSION_SPEED = 0.2;
-  static final double RETRACTION_SPEED = -0.2;
->>>>>>> be6e20b7
-  
+  static final double RETRACTION_SPEED = -0.2;  
   /** Crea
    * tes a new Elevator. */
   public Elevator() {
