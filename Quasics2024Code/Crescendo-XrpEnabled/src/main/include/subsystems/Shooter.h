// Copyright (c) 2024 Quasics, FIRST, and other WPILib contributors.
// Open Source Software; you can modify and/or share it under the terms of
// the WPILib BSD license file in the root directory of this project.

#pragma once

#include <frc/Servo.h>
#include <frc2/command/SubsystemBase.h>
#include <rev/CANSparkMax.h>

#include "Constants.h"

/**
 * Cargo (ball) shooting subsystem, used to deliver cargo to the hub.
 */
class Shooter : public frc2::SubsystemBase {
 public:
  static constexpr double POSITION_DELTA = 0.05;

 public:
  Shooter();

  /**
   * Sets the speed of the shooter's flywheel to the specified percentage (-1.0
   * to +1.0).
   */
  void SetFlywheelSpeed(double percentSpeed);

  /** Convenience method to stop the shooter. */
  void Stop() {
    SetFlywheelSpeed(0);
  };

  void ExtendLinearActuators();

  void RetractLinearActuators();

  bool IsFullyExtended();

  bool IsFullyRetracted();

  // Standard functions for subsystems.
 public:
  /**
   * Will be called periodically whenever the CommandScheduler runs.
   */
  void Periodic() override;

  // Data members.
 private:
  rev::CANSparkMax m_flyWheel{
      MotorIds::SparkMax::SHOOTER_FLYWHEEL_MOTOR_LEADER_ID,
      rev::CANSparkMax::MotorType::kBrushless};
<<<<<<< HEAD
  rev::CANSparkMax m_secondflyWheel{
      MotorIds::SparkMax::SHOOTER_FLYWHEEL_MOTOR_FOLLOWER_ID,
      rev::CANSparkMax::MotorType::kBrushless};
=======
  rev::CANSparkMax m_flyWheelTwo{
      MotorIds::SparkMax::SHOOTER_FLYWHEEL_MOTOR_FOLLOWER_ID,
      rev::CANSparkMax::MotorType::kBrushless};

  frc::Servo m_leftPositionServo{PWMPorts::LEFT_SERVO};

  frc::Servo m_rightPositionServo{PWMPorts::RIGHT_SERVO};
>>>>>>> b83bcba0
};<|MERGE_RESOLUTION|>--- conflicted
+++ resolved
@@ -51,11 +51,6 @@
   rev::CANSparkMax m_flyWheel{
       MotorIds::SparkMax::SHOOTER_FLYWHEEL_MOTOR_LEADER_ID,
       rev::CANSparkMax::MotorType::kBrushless};
-<<<<<<< HEAD
-  rev::CANSparkMax m_secondflyWheel{
-      MotorIds::SparkMax::SHOOTER_FLYWHEEL_MOTOR_FOLLOWER_ID,
-      rev::CANSparkMax::MotorType::kBrushless};
-=======
   rev::CANSparkMax m_flyWheelTwo{
       MotorIds::SparkMax::SHOOTER_FLYWHEEL_MOTOR_FOLLOWER_ID,
       rev::CANSparkMax::MotorType::kBrushless};
@@ -63,5 +58,4 @@
   frc::Servo m_leftPositionServo{PWMPorts::LEFT_SERVO};
 
   frc::Servo m_rightPositionServo{PWMPorts::RIGHT_SERVO};
->>>>>>> b83bcba0
 };